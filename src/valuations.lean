--- conflicted
+++ resolved
@@ -1,1205 +1,1185 @@
-import algebra.group_power
-import set_theory.cardinal
-import ring_theory.ideal_operations
-import data.finsupp
-import group_theory.quotient_group
-import tactic.tidy
-import for_mathlib.linear_ordered_comm_group
-import ring_theory.localization
-import tactic.abel
-import for_mathlib.with_zero
-import data.option.basic
-import for_mathlib.finsupp_prod_inv
-import for_mathlib.quotient_group
-import ring_theory.subring
-import for_mathlib.equiv
-import for_mathlib.rings
-
-import tactic.where
-
-local attribute [instance] classical.prop_decidable
-noncomputable theory
-
-universes u u₀ u₁ u₂ u₃ -- v is used for valuations
-
-open function
-
-variables {R : Type u₀}
-
-namespace valuation
-variables [comm_ring R]
-
--- Valuations on a commutative ring with values in {0} ∪ Γ
-class is_valuation {Γ : Type u} [linear_ordered_comm_group Γ]
-  (v : R → with_zero Γ) : Prop :=
-(map_zero : v 0 = 0)
-(map_one  : v 1 = 1)
-(map_mul  : ∀ x y, v (x * y) = v x * v y)
-(map_add  : ∀ x y, v (x + y) ≤ v x ∨ v (x + y) ≤ v y)
-
-end valuation
-
-def valuation (R : Type u₀) [comm_ring R] (Γ : Type u) [linear_ordered_comm_group Γ] :=
-{ v : R → with_zero Γ // valuation.is_valuation v }
-
-namespace valuation
-variables [comm_ring R]
-
--- A valuation is coerced to the underlying function R → {0} ∪ Γ
-instance (R : Type u₀) [comm_ring R] (Γ : Type u) [linear_ordered_comm_group Γ] :
-has_coe_to_fun (valuation R Γ) := { F := λ _, R → with_zero Γ, coe := subtype.val}
-
-variables {Γ : Type u} [linear_ordered_comm_group Γ]
-variables (v : valuation R Γ) {x y z : R}
-
-instance : is_valuation v := v.property
-
-@[simp] lemma map_zero : v 0 = 0 := v.property.map_zero
-@[simp] lemma map_one  : v 1 = 1 := v.property.map_one
-@[simp] lemma map_mul  : ∀ x y, v (x * y) = v x * v y := v.property.map_mul
-@[simp] lemma map_add  : ∀ x y, v (x + y) ≤ v x ∨ v (x + y) ≤ v y := v.property.map_add
-
--- If x ∈ R is a unit then v x is non-zero
-theorem map_unit (h : x * y = 1) : (v x).is_some :=
-begin
-  have h1 := v.map_mul x y,
-  rw [h, map_one v] at h1,
-  cases (v x),
-  { exfalso,
-    exact option.no_confusion h1 },
-  { constructor }
-end
-
--- We have just proven that (v x) is_some. Shouldn't we use option.get here?
-definition unit_map : units R → Γ :=
-λ u, match v u with
-| some x := x
-| none := 1
-end
-
-@[simp] theorem unit_map_eq (u : units R) : some (unit_map v u) = v u :=
-begin
-  unfold unit_map,
-  have h1 := v.map_mul u.val u.inv,
-  change _ = v u * _ at h1,
-  rw [u.val_inv, v.map_one] at h1,
-  cases h : (v u),
-    rw h at h1,
-    exfalso, exact option.no_confusion h1,
-  refl,
-end
-
-lemma is_group_hom.unit_map : is_group_hom (unit_map v) :=
-⟨λ a b, option.some.inj $
-  show _ = (some _ * some _ : with_zero Γ),
-  by simp⟩
-
-@[simp] theorem map_neg_one : v (-1) = 1 :=
-begin
-  change v (-1 : units R) = 1,
-  rw ← unit_map_eq,
-  congr' 1,
-  apply linear_ordered_comm_group.eq_one_of_pow_eq_one (_ : _ ^ 2 = _),
-  rw pow_two,
-  apply option.some.inj,
-  change (some _ * some _ : with_zero Γ) = _,
-  rw [unit_map_eq, ← v.map_mul, units.coe_neg, units.coe_one, neg_one_mul, neg_neg, v.map_one],
-  refl
-end
-
-@[simp] lemma map_neg (x : R) : v (-x) = v x :=
-calc v (-x) = v (-1 * x)   : by simp
-        ... = v (-1) * v x : map_mul _ _ _
-        ... = v x          : by simp
-
-@[simp] theorem eq_zero_iff_le_zero {r : R} : v r = 0 ↔ v r ≤ v 0 :=
-v.map_zero.symm ▸ with_zero.le_zero_iff_eq_zero.symm
-
-section
-
-variables {Γ₁ : Type u₁} [linear_ordered_comm_group Γ₁]
-variables {Γ₂ : Type u₂} [linear_ordered_comm_group Γ₂]
-variables {v₁ : R → with_zero Γ₁} {v₂ : R → with_zero Γ₂}
-variables {ψ : Γ₁ → Γ₂}
-variables (H12 : ∀ r, with_zero.map ψ (v₁ r) = v₂ r)
-variables (Hle : ∀ g h : Γ₁, g ≤ h ↔ ψ g ≤ ψ h)
--- This include statement means that we have an underlying assumption
--- that ψ : Γ₁ → Γ₂ is order-preserving, and that v₁ and v₂ are functions with ψ ∘ v₁ = v₂.
-include H12 Hle
-
-theorem le_of_le (r s : R) : v₁ r ≤ v₁ s ↔ v₂ r ≤ v₂ s :=
-begin
-  rw ←H12 r, rw ←H12 s,
-  cases v₁ r; cases v₁ s; simp [Hle]
-end
-
--- Restriction of a Γ₂-valued valuation to a subgroup Γ₁ is still a valuation
-theorem valuation_of_valuation [is_group_hom ψ] (Hiψ : function.injective ψ) (H : is_valuation v₂) :
-  is_valuation v₁ :=
-{ map_zero := with_zero.map_inj Hiψ $
-    by erw [H12, H.map_zero, ← with_zero.map_zero],
-  map_one := with_zero.map_inj Hiψ $
-    by erw [H12, H.map_one, with_zero.map_some, is_group_hom.one ψ]; refl,
-  map_mul := λ r s, with_zero.map_inj Hiψ $
-    by rw [H12, H.map_mul, ←H12 r, ←H12 s]; exact (with_zero.map_mul _ _ _).symm,
-  map_add := λ r s,
-  begin
-    apply (is_valuation.map_add v₂ r s).imp _ _;
-    erw [with_zero.map_le Hle, ←H12, ←H12];
-    exact id
-  end }
-
-end
-
--- f : S → R induces map valuation R Γ → valuation S Γ
-def comap {S : Type u₁} [comm_ring S] (f : S → R) [is_ring_hom f] : valuation S Γ :=
-{ val := v ∘ f,
-  property := by constructor;
-    simp [is_ring_hom.map_zero f, is_ring_hom.map_one f, is_ring_hom.map_mul f, is_ring_hom.map_add f] }
-
-lemma comap_comp {S₁ : Type u₁} [comm_ring S₁] {S₂ : Type u₂} [comm_ring S₂]
-(f : S₁ → S₂) [is_ring_hom f] (g : S₂ → R) [is_ring_hom g] :
-  v.comap (g ∘ f) = (v.comap g).comap f :=
-subtype.ext.mpr $ rfl
-
-def map {Γ₁ : Type u₁} [linear_ordered_comm_group Γ₁] (f : Γ → Γ₁) [is_group_hom f] (hf : monotone f) :
-  valuation R Γ₁ :=
-{ val := with_zero.map f ∘ v,
-  property :=
-  { map_zero := by simp [with_zero.map_zero],
-    map_one :=
-    begin
-      show with_zero.map f (_) = 1,
-      erw [v.map_one, with_zero.map_some, is_group_hom.one f],
-      refl
-    end,
-    map_mul := λ x y,
-    begin
-      delta function.comp,
-      erw [v.map_mul, with_zero.map_mul f],
-      refl
-    end,
-    map_add := λ x y,
-    begin
-      delta function.comp,
-      apply (v.map_add x y).imp _ _;
-      exact λ h, with_zero.map_monotone hf h,
-    end } }
-
-section trivial
-variables (S : ideal R) [prime : ideal.is_prime S]
-include prime
-
--- trivial Γ-valued valuation associated to a prime ideal S
-def trivial : valuation R Γ :=
-{ val := λ x, if x ∈ S then 0 else 1,
-  property :=
-  { map_zero := if_pos S.zero_mem,
-    map_one  := if_neg (assume h, prime.1 (S.eq_top_iff_one.2 h)),
-    map_mul  := λ x y, begin
-        split_ifs with hxy hx hy; try {simp}; exfalso,
-        { cases ideal.is_prime.mem_or_mem prime hxy with h' h',
-          { exact hx h' },
-          { exact h h' } },
-        { exact hxy (S.mul_mem_right h) },
-        { exact hxy (S.mul_mem_right h) },
-        { exact hxy (S.mul_mem_left h_1) }
-      end,
-    map_add  := λ x y, begin
-        split_ifs with hxy hx hy; try {simp};
-        try {left; exact le_refl _};
-        try {right}; try {exact le_refl _},
-        { have hxy' : x + y ∈ S := S.add_mem h h_1,
-          exfalso, exact hxy hxy' }
-      end } }
-
-@[simp] lemma trivial_val :
-(trivial S).val = (λ x, if x ∈ S then 0 else 1 : R → (with_zero Γ)) := rfl
-
-end trivial
-
-section supp
-open with_zero
-
--- support of a valuation v : R → {0} ∪ Γ
-def supp : ideal R :=
-{ carrier := {x | v x = 0},
-  zero := map_zero v,
-  add  := λ x y hx hy, or.cases_on (map_add v x y)
-    (λ hxy, le_antisymm (hx ▸ hxy) zero_le)
-    (λ hxy, le_antisymm (hy ▸ hxy) zero_le),
-  smul  := λ c x hx, calc v (c * x)
-                        = v c * v x : map_mul v c x
-                    ... = v c * 0 : congr_arg _ hx
-                    ... = 0 : mul_zero _ }
-
-@[simp] lemma mem_supp_iff (x : R) : x ∈ supp v ↔ v x = 0 := iff.rfl
-@[simp] lemma mem_supp_iff' (x : R) : x ∈ (supp v : set R) ↔ v x = 0 := iff.rfl
-
--- support is a prime ideal.
-instance : ideal.is_prime (supp v) :=
-⟨λ h, have h1 : (1:R) ∈ supp v, by rw h; trivial,
-    have h2 : v 1 = 0 := h1,
-    by rw [map_one v] at h2; exact option.no_confusion h2,
- λ x y hxy, begin
-    dsimp [supp] at hxy ⊢,
-    change v (x * y) = 0 at hxy,
-    rw [map_mul v x y] at hxy,
-    exact eq_zero_or_eq_zero_of_mul_eq_zero _ _ hxy
-  end⟩
-
--- v(a)=v(a+s) if s in support. First an auxiliary lemma
-lemma val_add_supp_aux (a s : R) (h : s ∈ supp v) : v (a + s) ≤ v a :=
-begin
-  cases map_add v a s with H H, exact H,
-  change v s = 0 at h,
-  rw h at H,
-  exact le_trans H with_zero.zero_le
-end
-
-lemma val_add_supp (a s : R) (h : s ∈ supp v) : v (a + s) = v a :=
-begin
-  apply le_antisymm (val_add_supp_aux v a s h),
-  convert val_add_supp_aux v (a + s) (-s) _, simp,
-  rwa ideal.neg_mem_iff,
-end
-
--- We have not yet extended a valuation v to a valuation on R/supp v
--- or its field of fractions.
-
--- "Extension" of a valuation v from R to R/supp(v).
--- Note: we could extend v from R to R/J where J is any
--- subset of supp(v).
-
--- First the function
-definition on_quot_val {J : ideal R} (hJ : J ≤ supp v) :
-  J.quotient → with_zero Γ :=
-λ q, quotient.lift_on' q v $ λ a b h,
-begin
-  have hsupp : a - b ∈ supp v := hJ h,
-  convert val_add_supp v b (a - b) hsupp,
-  simp,
-end
-
--- If Lean says "this is already in mathlib" then it's because my PR got accepted
--- and this decfinition can just be deleted.
-definition quotient.ind₂' :
-∀ {α : Sort*} {β : Sort*} {s₁ : setoid α} {s₂ : setoid β}
-{p : quotient s₁ → quotient s₂ → Prop}
-(h : ∀ (a₁ : α) (a₂ : β), p (quotient.mk' a₁) (quotient.mk' a₂))
-(q₁ : quotient s₁) (q₂ : quotient s₂), p q₁ q₂
-:= λ α β s₁ s₂ p h q₁ q₂, quotient.induction_on₂' q₁ q₂ h
-
--- Proof that function is a valuation.
-variable {v}
-instance on_quot_val.is_valuation {J : ideal R} (hJ : J ≤ supp v) :
-is_valuation (on_quot_val v hJ) :=
-{ map_zero := v.map_zero,
-  map_one  := v.map_one,
-  map_mul  := quotient.ind₂' $ v.map_mul,
-  map_add  := quotient.ind₂' $ v.map_add }
-
--- Now the valuation
-variable (v)
-definition on_quot {J : ideal R} (hJ : J ≤ supp v) :
-  valuation J.quotient Γ :=
-{ val := v.on_quot_val hJ,
-  property := on_quot_val.is_valuation hJ }
-
-@[simp] lemma on_quot_comap_eq {J : ideal R} (hJ : J ≤ supp v) :
-  (v.on_quot hJ).comap (ideal.quotient.mk J) = v :=
-subtype.ext.mpr $ funext $
-  λ r, @quotient.lift_on_beta _ _ (J.quotient_rel) v
-  (λ a b h, have hsupp : a - b ∈ supp v := hJ h,
-    by convert val_add_supp v b (a - b) hsupp; simp) _
--- The above proof is ugly.
-
-lemma comap_supp {S : Type u₁} [comm_ring S] (f : S → R) [is_ring_hom f] :
-  supp (v.comap f) = ideal.comap f v.supp :=
-ideal.ext $ λ x,
-begin
-  rw [mem_supp_iff, ideal.mem_comap, mem_supp_iff],
-  refl,
-end
-
-@[simp] lemma comap_on_quot_eq (J : ideal R) (v : valuation J.quotient Γ) :
-  (v.comap (ideal.quotient.mk J)).on_quot
-  (by rw [comap_supp, ← ideal.map_le_iff_le_comap]; simp)
-  = v :=
-subtype.ext.mpr $ funext $
-begin
-  rintro ⟨x⟩,
-  dsimp [on_quot, on_quot_val, comap, function.comp],
-  show quotient.lift_on _ _ _ = _,
-  erw quotient.lift_on_beta,
-  refl,
-end
-
--- quotient valuation on R/J has support supp(v)/J
--- NB : statement looks really unreadable
-lemma supp_quot_supp {J : ideal R} (hJ : J ≤ supp v) :
-supp (v.on_quot hJ) = (supp v).map (ideal.quotient.mk J) :=
-begin
-  apply le_antisymm,
-  { rintro ⟨x⟩ hx,
-    apply ideal.subset_span,
-    exact ⟨x, hx, rfl⟩ },
-  { rw ideal.map_le_iff_le_comap,
-    intros x hx, exact hx }
-end
-
-end supp
-
-end valuation
-
-namespace valuation
-open with_zero
-
-section quotient_ring
-open localization
-
-variables [integral_domain R]
-variables {Γ : Type u} [linear_ordered_comm_group Γ] (v : valuation R Γ)
-
--- Kenny says this should work for nonzero commrings
--- ne_zero_of_mem_non_zero_divisors uses integral domain though -- maybe it shouldn't
--- oh wait -- support is a prime ideal so if it's zero the ring is an ID anyway
-/-- extension of valuation on ID with support 0 to field of fractions -/
-definition on_frac_val (hv : supp v = 0) : quotient_ring R → with_zero Γ :=
-quotient.lift (λ rs, v rs.1 / v rs.2.1 : R × non_zero_divisors R → with_zero Γ)
-begin
-  intros a b hab,
-  rcases a with ⟨r,s,hs⟩,
-  rcases b with ⟨t,u,hu⟩,
-  rcases hab with ⟨w,hw,h⟩, classical,
-  change v r / v s = v t / v u,
-  replace hs := ne_zero_of_mem_non_zero_divisors hs,
-  replace hu := ne_zero_of_mem_non_zero_divisors hu,
-  replace hw := ne_zero_of_mem_non_zero_divisors hw,
-  have hvs : v s ≠ 0 := λ H, hs ((submodule.mem_bot).mp (lattice.eq_bot_iff.1 hv H)),
-  have hvu : v u ≠ 0 := λ H, hu ((submodule.mem_bot).mp (lattice.eq_bot_iff.1 hv H)),
-  have hvw : v w ≠ 0 := λ H, hw ((submodule.mem_bot).mp (lattice.eq_bot_iff.1 hv H)),
-  rw [with_zero.div_eq_div hvs hvu],
-  rw [sub_mul, sub_eq_zero] at h, replace h := congr_arg v h,
-  iterate 4 { rw map_mul at h },
-  cases option.is_some_iff_exists.1 (is_some_iff_ne_none.2 hvw) with w hvw, rw hvw at h, rw mul_comm,
-  cases v s * v t; cases v u * v r, { refl }, { simpa using h }, { simpa using h },
-  congr' 1, replace h := option.some.inj h, symmetry, exact mul_right_cancel h
-end
-
-@[simp] lemma on_frac_val_mk (hv : supp v = 0) (rs : R × non_zero_divisors R) :
-  v.on_frac_val hv (⟦rs⟧) = v rs.1 / v rs.2.1 := rfl
-
-@[simp] lemma on_frac_val_mk' (hv : supp v = 0) (rs : R × non_zero_divisors R) :
-  v.on_frac_val hv (quotient.mk' rs) = v rs.1 / v rs.2.1 := rfl
-
--- TODO Does this work yet?
--- example (R : Type*) [integral_domain R] : discrete_field (quotient_ring R) := by apply_instance
--- If it does, then mathlib fixed the problem and the next two lines can be removed
-instance foobar (R : Type*) [integral_domain R] : discrete_field (quotient_ring R) :=
-quotient_ring.field.of_integral_domain R
-
-@[simp] lemma non_zero_divisors_one_val : (1 : non_zero_divisors R).val = 1 := rfl
-
-def on_frac_val.is_valuation (hv : supp v = 0) : is_valuation (v.on_frac_val hv) :=
-{ map_zero := show v.on_frac_val hv (quotient.mk' ⟨0,1⟩) = 0, by simp,
-  map_one  := show v.on_frac_val hv (quotient.mk' ⟨_,1⟩) = 1, by simp,
-  map_mul  := quotient.ind₂' $ λ x y,
-  begin
-    change v(x.1 * y.1) * (v((x.2 * y.2).val))⁻¹ =
-      v(x.1) * (v(x.2.val))⁻¹ * (v(y.1) * (v(y.2.val))⁻¹),
-    erw [v.map_mul, v.map_mul, with_zero.mul_inv_rev],
-    simp [mul_assoc, mul_comm, mul_left_comm]
-  end,
-  map_add  := quotient.ind₂' $ λ x y,
-  begin
-    let x_plus_y : quotient_ring R :=
-      ⟦⟨x.2 * y.1 + y.2 * x.1, _, is_submonoid.mul_mem x.2.2 y.2.2⟩⟧,
-    change on_frac_val v hv x_plus_y ≤ _ * _ ∨ on_frac_val v hv x_plus_y ≤ _ * _,
-    dsimp,
-    cases (is_valuation.map_add v (x.2 * y.1) (y.2 * x.1)) with h h;
-    [right, left];
-    refine le_trans (linear_ordered_comm_monoid.mul_le_mul_right h _) _;
-    erw [v.map_mul, v.map_mul, with_zero.mul_inv_rev];
-    simp only [mul_assoc, mul_comm];
-    apply with_zero.mul_le_mul_left;
-    refine le_trans (le_of_eq _)
-      (le_trans (linear_ordered_comm_monoid.mul_le_mul_right
-        (mul_inv_self $ v (_ : R × (non_zero_divisors R)).snd.val) _) $
-        le_of_eq $ one_mul _),
-    exact x, rw mul_assoc, refl,
-    exact y, conv { to_lhs, congr, skip, rw mul_comm }, rw mul_assoc, refl,
-  end }
-
-def on_frac (hv : supp v = 0) : valuation (quotient_ring R) Γ :=
-{ val := on_frac_val v hv,
-  property := on_frac_val.is_valuation v hv }
-
-lemma on_frac_val' (hv : supp v = 0) (q : quotient_ring R) :
-  v.on_frac hv q = v.on_frac_val hv q := rfl
-
-@[simp] lemma on_frac_comap_eq (hv : supp v = 0) :
-  (v.on_frac hv).comap (of_comm_ring R (non_zero_divisors R)) = v :=
-subtype.ext.mpr $ funext $ λ r, show v r / v 1 = v r, by simp
-
-@[simp] lemma comap_on_frac_eq (v : valuation (quotient_ring R) Γ) :
-  (v.comap (of_comm_ring R (non_zero_divisors R))).on_frac
-  (by {rw [comap_supp, ideal.zero_eq_bot, (supp v).eq_bot_of_prime],
-    apply ideal.comap_bot_of_inj, apply of_comm_ring.injective })
-  = v :=
-subtype.ext.mpr $ funext $
-begin
-  rintro ⟨x⟩,
-  dsimp [on_frac, on_frac_val, comap, function.comp],
-  erw quotient.lift_beta,
-  change v (of_comm_ring R (non_zero_divisors R) x.1) /
-         v (of_comm_ring R (non_zero_divisors R) x.2.val) = _,
-  rw with_zero.div_eq_iff_mul_eq,
-  erw ← v.map_mul,
-  apply congr_arg,
-  change ⟦_⟧ = ⟦_⟧,
-  apply quotient.sound,
-  dsimp [(≈), setoid.r],
-  erw localization.r_iff _ _,
-  use 1,
-  split, swap, dsimp, ring,
-  apply mem_non_zero_divisors_of_ne_zero, simp,
-  intro h,
-  rw [← mem_supp_iff, (supp v).eq_bot_of_prime] at h,
-  simp at h,
-  replace h := eq_zero_of _ h,
-  refine localization.ne_zero_of_mem_non_zero_divisors _ h,
-  exact x.2.2
-end
-
-end quotient_ring
-
---section discrete_field
-
-variables [comm_ring R]
-variables {Γ : Type u} [linear_ordered_comm_group Γ] (v : valuation R Γ)
-
-definition valuation_field_aux := (supp v).quotient
-
-instance : integral_domain (valuation_field_aux v) := by delta valuation_field_aux; apply_instance
-
-definition valuation_field := localization.quotient_ring (valuation_field_aux v)
-
-instance : discrete_field (valuation_field v) := by delta valuation_field; apply_instance
-
-section
-open ideal
-
-definition on_valuation_field : valuation (valuation_field v) Γ :=
-on_frac (v.on_quot (set.subset.refl _))
-begin
-  rw [supp_quot_supp],
-  -- from here it should be a 1-liner
-  rw zero_eq_bot,
-  apply ideal.map_quotient_self,
-end
-
-end
-
-definition valuation_ring := {x | v.on_valuation_field x ≤ 1}
-
-instance : is_subring (valuation_ring v) :=
-{ zero_mem := show v.on_valuation_field 0 ≤ 1, by simp,
-  add_mem := λ x y hx hy,
-  by cases (v.on_valuation_field.map_add x y) with h h;
-    exact le_trans h (by assumption),
-  neg_mem := by simp [valuation_ring],
-  one_mem := by simp [valuation_ring, le_refl],
-  mul_mem := λ x y (hx : _ ≤ _) (hy : _ ≤ _), show v.on_valuation_field _ ≤ 1,
-  by convert le_trans (linear_ordered_comm_monoid.mul_le_mul_left hy _) _; simp [hx] }
-
-definition max_ideal : ideal (valuation_ring v) :=
-{ carrier := { r | v.on_valuation_field r < 1 },
-  zero := show v.on_valuation_field 0 < 1, by apply lt_of_le_of_ne; simp,
-  add := λ x y (hx : _ < 1) (hy : _ < 1),
-  show v.on_valuation_field _ < 1,
-    by cases (v.on_valuation_field.map_add x y) with h h;
-      exact lt_of_le_of_lt h (by assumption),
-  smul := λ c x (hx : _ < 1),
-  show v.on_valuation_field _ < 1,
-  begin
-    refine lt_of_le_of_lt _ _,
-    swap,
-    convert (linear_ordered_comm_monoid.mul_le_mul_right _ _),
-    exact map_mul _ _ _,
-    swap,
-    convert c.property,
-    simpa using hx
-  end }
-
-instance max_ideal_is_maximal : (max_ideal v).is_maximal :=
-begin
-  rw ideal.is_maximal_iff,
-  split,
-  { show (1 : valuation_ring v) ∉ max_ideal v,
-    exact λ (H : _ < _), ne_of_lt H (map_one _) },
-  { show ∀ (J : ideal (valuation_ring v)) (x : valuation_ring v),
-      max_ideal v ≤ J → x ∉ max_ideal v → x ∈ J → (1 : valuation_ring v) ∈ J,
-    intros J x hJ hxni hxinJ,
-    cases x with x hx,
-    have vx : v.on_valuation_field x = 1 :=
-    begin
-      rw eq_iff_le_not_lt,
-      split; assumption
-    end,
-    have xinv_mul_x : (x : valuation_field v)⁻¹ * x = 1 :=
-    begin
-      apply inv_mul_cancel,
-      intro hxeq0,
-      simpa [hxeq0] using vx
-    end,
-    have hxinv : v.on_valuation_field x⁻¹ ≤ 1 :=
-    begin
-      refine le_of_eq _,
-      symmetry,
-      simpa [xinv_mul_x, vx] using v.on_valuation_field.map_mul x⁻¹ x
-    end,
-    convert J.smul_mem ⟨x⁻¹, hxinv⟩ hxinJ,
-    symmetry,
-    apply subtype.val_injective,
-    exact xinv_mul_x }
-end
-
-definition residue_field := (max_ideal v).quotient
-
--- this should be a discrete field, I think
-instance : field (residue_field v) := ideal.quotient.field _
-
--- The value group of v is the smallest subgroup Γ_v of Γ for which v takes
--- values in {0} ∪ Γ_v
-definition value_group := group.closure {a : Γ | ∃ r : R, v r = some a}
-
-definition value_group_v (v : R → with_zero Γ) [is_valuation v] :=
-group.closure ({a : Γ | ∃ r : R, v r = some a})
-
-instance : group (value_group v) :=
-@subtype.group _ _ (value_group v) (group.closure.is_subgroup {a : Γ | ∃ r : R, v r = some a})
-
-instance valuation.group_v (v : R → with_zero Γ) [is_valuation v] : group (value_group_v v) :=
-  @subtype.group _ _ (value_group_v v) (group.closure.is_subgroup {a : Γ | ∃ r : R, v r = some a})
-
-end valuation
-
-namespace valuation
-open quotient_group
-
-variables [comm_ring R] [decidable_eq R]
-
--- This structure is scary because it has a random Γ : Type u₀ inside, but
--- we don't use it very often; it's an intermediate thing.
-structure minimal_valuation.parametrized_subgroup (Γ' : Type u) [linear_ordered_comm_group Γ'] :=
-(Γ : Type u₀)
-[grp : comm_group Γ]
-(inc : Γ → Γ')
-[hom : is_group_hom inc]
-(inj : function.injective inc)
-
-local attribute [instance] parametrized_subgroup.grp
-local attribute [instance] parametrized_subgroup.hom
-
-variables {Γ : Type u} [linear_ordered_comm_group Γ]
-variables (v : valuation R Γ)
-
-include R v
-
--- Why do we need this?
-set_option class.instance_max_depth 41
-
-def of_free_group_aux (r : R) : Γ := option.get_or_else (v r) 1
-
-def of_free_group : multiplicative (R →₀ ℤ) → Γ :=
-λ f, finsupp.prod f (λ r n, (of_free_group_aux v r) ^ n)
-
-instance : is_group_hom (of_free_group v) :=
-⟨λ f₁ f₂, finsupp.prod_add_index (λ _, rfl) $ λ _ _ _, gpow_add _ _ _⟩
-
--- This definition helps resolve the set-theoretic issues caused by the
--- fact that the adic spectrum of R is all equivalence classes of
-<<<<<<< HEAD
--- valuations, where the value group can vary arbitrarily. This next bit
--- of code shows that if v : R → {0} ∪ Γ₂ and if R has type Type u₁ then v is
--- equivalent to a valuation taking values in {0} ∪ Γ₁ with Γ₁ also of type u₁.
-def minimal_value_group : minimal_valuation.parametrized_subgroup Γ₂ :=
-begin
-  let FG : Type u₁ := multiplicative (R →₀ ℤ), -- free ab group on R
-  let φ₀ : R → Γ₂ := λ r, option.get_or_else (v₂ r) 1,
-  let φ : FG → Γ₂ := λ f, finsupp.prod f (λ r n, (φ₀ r) ^ n),
-  haveI : is_group_hom φ :=
-    ⟨λ a b, finsupp.prod_add_index (λ a, rfl) (λ a b₁ b₂, gpow_add (φ₀ a) b₁ b₂)⟩,
-
-  exact
-  { Γ     :=  quotient (is_group_hom.ker φ),
-    inc   :=  lift (is_group_hom.ker φ) φ (λ _,(is_group_hom.mem_ker φ).1),
-    hom   := quotient_group.is_group_hom_quotient_lift _ _ _,
-    inj   := injective_ker_lift φ }
-end
-=======
--- valuations, where the value group can vary arbitrarily. It shows
--- that if v : R → {0} ∪ Γ and if R has type Type u₀ then v is equivalent
--- to a valuation taking values in {0} ∪ Γ₀ with Γ₀ also of type u₀.
-def minimal_value_group : minimal_valuation.parametrized_subgroup Γ :=
-{ Γ     := quotient (is_group_hom.ker (of_free_group v)),
-  inc   := inc (of_free_group v),
-  hom   := by apply_instance,
-  inj   := inc_injective (of_free_group v) }
->>>>>>> 163f06ac
-
-namespace minimal_value_group
-
--- This function eats an arbitrary valuation and returns an auxiliary
--- function from R to the minimal value group, a group in the same universe as R.
--- Note that it is not a valuation, as the value 0 is not allowed; stuff in the
--- support of v gets sent to 1 not 0. This is an auxiliary function which
--- we probably won't be using outside this file if we get the API right.
-def mk (r : R) : (minimal_value_group v).Γ :=
-quotient_group.mk (finsupp.single r (1 : ℤ))
-
--- the auxiliary function agrees with v away from the support.
-lemma mk_some {r : R} {g : Γ} (h : v r = some g) :
-  v r = some ((minimal_value_group v).inc (mk v r)) :=
-begin
-  rw h,
-  congr' 1,
-  dsimp [inc, minimal_value_group, minimal_value_group.mk, of_free_group, of_free_group_aux],
-  erw finsupp.prod_single_index; finish
-end
-
--- the minimal value group is isomorphic to a subgroup of Γ so inherits an order.
-instance : linear_ordered_comm_group (minimal_value_group v).Γ :=
-begin
-  cases minimal_value_group v with Γ₀ _ ψ _ inj,
-
-  letI Γ₁linord : linear_order Γ₀ :=
-  { le := λ g h, ψ g ≤ ψ h,
-    le_refl := λ _, le_refl _,
-    le_trans := λ _ _ _ hab hbc, le_trans hab hbc,
-    le_antisymm := λ g h Hgh Hhg, inj $ le_antisymm Hgh Hhg,
-    le_total := λ g h, le_total _ _ },
-  exact ⟨λ a b H c,
-    begin
-      change ψ (c * a) ≤ ψ (c * b),
-      rw [is_group_hom.mul ψ c b, is_group_hom.mul ψ c a],
-      exact linear_ordered_comm_group.mul_le_mul_left H _,
-    end⟩
-end
-
-end minimal_value_group
-
--- This is function taking a valuation v to a u₁-universe-valued valuation equivalent to it.
--- This is the final resolution of the set-theoretic issues caused by quantifying
--- over all value groups. This function is also correct on the support.
-definition minimal_valuation.val (r : R) : with_zero ((minimal_value_group v).Γ) :=
-match v r with
-| some _ := some (minimal_value_group.mk v r)
-| 0 := 0
-end
-
-namespace minimal_valuation
-
-@[simp] lemma zero {r} (h : v r = 0) : val v r = 0 :=
-by simp [val, h]
-
-lemma some {r} {g} (h : v r = some g) : val v r = some (minimal_value_group.mk v r) :=
-by simp [val, h]
-
-lemma map (r : R) :
-with_zero.map (minimal_value_group v).inc (val v r) = v r :=
-begin
-  destruct (v r),
-  { intro h, change v r = 0 at h,
-    simp [zero v h, h], },
-  { intros g h,
-    rw [minimal_value_group.mk_some v h, some v h, with_zero.map_some] },
-end
-
-end minimal_valuation
-
--- the map from valuations to minimal valuations
-def minimal_valuation : valuation R (minimal_value_group v).Γ :=
-{ val := minimal_valuation.val v,
-  property := let Γ₁ := minimal_value_group v in
-    valuation_of_valuation (minimal_valuation.map v) (λ g h, iff.refl _) Γ₁.inj (v.property) }
-
-end valuation
-
-namespace valuation
-variables [comm_ring R]
-variables {Γ : Type u}   [linear_ordered_comm_group Γ]
-variables {Γ₁ : Type u₁} [linear_ordered_comm_group Γ₁]
-variables {Γ₂ : Type u₂} [linear_ordered_comm_group Γ₂]
-variables {Γ₃ : Type u₃} [linear_ordered_comm_group Γ₃]
-
--- Definition of equivalence relation on valuations
-def is_equiv (v₁ : valuation R Γ₁) (v₂ : valuation R Γ₂) : Prop :=
-∀ r s, v₁ r ≤ v₁ s ↔ v₂ r ≤ v₂ s
-
--- Theorem that valuation v is equivalent to the associated minimal valuation.
-lemma minimal_valuation_is_equiv (v : valuation R Γ) :
-  v.minimal_valuation.is_equiv v :=
-le_of_le (minimal_valuation.map v) (λ g h, iff.refl _)
-
-namespace is_equiv
-variables {v : valuation R Γ} {v₁ : valuation R Γ₁} {v₂ : valuation R Γ₂} {v₃ : valuation R Γ₃}
-
-@[refl] lemma refl : v.is_equiv v :=
-λ _ _, iff.refl _
-
-@[symm] lemma symm (h : v₁.is_equiv v₂) : v₂.is_equiv v₁ :=
-λ _ _, iff.symm (h _ _)
-
-@[trans] lemma trans (h₁₂ : v₁.is_equiv v₂) (h₂₃ : v₂.is_equiv v₃) : v₁.is_equiv v₃ :=
-λ _ _, iff.trans (h₁₂ _ _) (h₂₃ _ _)
-
-lemma of_eq {v' : valuation R Γ} (h : v = v') : v.is_equiv v' :=
-by subst h; refl
-
-lemma comap {S : Type u₃} [comm_ring S] (f : S → R) [is_ring_hom f] (h : v₁.is_equiv v₂) :
-  (v₁.comap f).is_equiv (v₂.comap f) :=
-λ r s, h (f r) (f s)
-
-lemma on_quot_comap_self {J : ideal R} (hJ : J ≤ supp v) :
-  is_equiv ((v.on_quot hJ).comap (ideal.quotient.mk J)) v :=
-of_eq (on_quot_comap_eq _ _)
-
-lemma comap_on_quot (J : ideal R) (v₁ : valuation J.quotient Γ₁) (v₂ : valuation J.quotient Γ₂) :
-  (v₁.comap (ideal.quotient.mk J)).is_equiv (v₂.comap (ideal.quotient.mk J)) ↔ v₁.is_equiv v₂ :=
-{ mp  := begin rintros h ⟨x⟩ ⟨y⟩, exact h x y end,
-  mpr := λ h, comap _ h }
-
-open localization
-
-lemma on_frac_comap_self {R : Type u₀} [integral_domain R] (v : valuation R Γ) (hv : supp v = 0) :
-  is_equiv ((v.on_frac hv).comap (of_comm_ring R (non_zero_divisors R))) v :=
-of_eq (on_frac_comap_eq v hv)
-
-lemma comap_on_frac {R : Type u₀} [integral_domain R]
-(v₁ : valuation (quotient_ring R) Γ₁) (v₂ : valuation (quotient_ring R) Γ₂) :
-  is_equiv (v₁.comap (of_comm_ring R (non_zero_divisors R)))
-           (v₂.comap (of_comm_ring R (non_zero_divisors R))) ↔
-  is_equiv v₁ v₂ :=
-{ mp  := begin
-    rintros h ⟨x⟩ ⟨y⟩,
-    erw ← comap_on_frac_eq v₁,
-    erw ← comap_on_frac_eq v₂,
-    dsimp [comap],
-    repeat {erw on_frac_val'},
-    change on_frac_val _ _ ≤ on_frac_val _ _ ↔ _,
-    erw on_frac_val_mk,
-    simp,
-  end,
-  mpr := λ h, comap _ h }
-
--- -- Wedhorm 1.27 iii -> ii prep
--- lemma supp_sub_of_is_equiv (h : is_equiv v₁ v₂) : ((supp v₁) : set R) ⊆ supp v₂ :=
--- λ r Hr, by rwa [mem_supp_iff', eq_zero_iff_le_zero, ←(h r 0), ←eq_zero_iff_le_zero, ←mem_supp_iff']
-
-/-- Wedhorm 1.27 iii -> ii (part a) -/
-lemma supp_eq (h : v₁.is_equiv v₂) : supp v₁ = supp v₂ :=
-ideal.ext $ λ r,
-calc r ∈ supp v₁ ↔ v₁ r = 0    : mem_supp_iff' _ _
-             ... ↔ v₁ r ≤ v₁ 0 : eq_zero_iff_le_zero _
-             ... ↔ v₂ r ≤ v₂ 0 : h r 0
-             ... ↔ v₂ r = 0    : (eq_zero_iff_le_zero _).symm
-             ... ↔ r ∈ supp v₂ : (mem_supp_iff' _ _).symm
-
-open is_group_hom
-
-end is_equiv
-
-section
-variables {v : valuation R Γ} {v₁ : valuation R Γ₁} {v₂ : valuation R Γ₂} {v₃ : valuation R Γ₃}
-
-open is_group_hom quotient_group function
-
-def quot_of_quot_of_eq_supp (h : supp v₁ = supp v₂) : (supp v₁).quotient → (supp v₂).quotient :=
-ideal.quotient.lift _ (ideal.quotient.mk _)
-begin
-  intros r hr,
-  rwa [ideal.quotient.eq_zero_iff_mem, ←h]
-end
-
-@[simp] lemma quot_of_quot_of_eq_supp_quotient_mk (h : supp v₁ = supp v₂) :
-  quot_of_quot_of_eq_supp h ∘ ideal.quotient.mk _ = ideal.quotient.mk _ :=
-funext $ λ x, ideal.quotient.lift_mk
-
-instance (h : supp v₁ = supp v₂) : is_ring_hom (quot_of_quot_of_eq_supp h) :=
-by delta quot_of_quot_of_eq_supp; apply_instance
-
-def quot_equiv_quot_of_eq_supp (h : supp v₁ = supp v₂) : (supp v₁).quotient ≃ (supp v₂).quotient :=
-{ to_fun := quot_of_quot_of_eq_supp h,
-  inv_fun := quot_of_quot_of_eq_supp h.symm,
-  left_inv :=
-  begin
-    rintro ⟨q⟩,
-    delta quot_of_quot_of_eq_supp,
-    erw ideal.quotient.lift_mk,
-    refl
-  end,
-  right_inv :=
-  begin
-    rintro ⟨q⟩,
-    delta quot_of_quot_of_eq_supp,
-    erw ideal.quotient.lift_mk,
-    refl
-  end }
-
-@[simp] lemma quot_equiv_quot_of_eq_supp_coe (h : supp v₁ = supp v₂) :
-  (quot_equiv_quot_of_eq_supp h : (supp v₁).quotient → (supp v₂).quotient) = quot_of_quot_of_eq_supp h := rfl
-
-instance grmbl (h : supp v₁ = supp v₂) : is_ring_hom (quot_equiv_quot_of_eq_supp h) :=
-by simp; apply_instance
-
-lemma quot_of_quot_of_eq_supp_inj (h : supp v₁ = supp v₂) : injective (quot_of_quot_of_eq_supp h) :=
-injective_of_left_inverse (quot_equiv_quot_of_eq_supp h).left_inv
-
-section
-open localization
-
--- This should be moved elsewhere
-@[simp] lemma val_prop {X : Type u} {S : set X} (x : S) : x.val ∈ S := x.property
-
--- This should be moved elsewhere
-section
-variables {A : Type u₁} [integral_domain A] {B : Type u₂} [integral_domain B]
-(f : A → B) [is_ring_hom f] (hf : injective f)
-include hf
-
--- This should be moved elsewhere
-def frac_map : quotient_ring A → quotient_ring B :=
-quotient.lift (λ rs : A × (non_zero_divisors A),
-let mk : B → quotient_ring B := of_comm_ring _ _ in
-(mk $ f rs.1) / (mk $ f rs.2.val))
-begin
-  intros x y hxy,
-  dsimp,
-  rw div_eq_div_iff,
-  { refine quotient.sound _,
-    dsimp [(≈), setoid.r] at hxy ⊢,
-    erw localization.r_iff at hxy ⊢,
-    rcases hxy with ⟨t, ht, ht'⟩,
-    use f t,
-    fsplit,
-    { apply localization.mem_non_zero_divisors_of_ne_zero,
-      replace ht := localization.ne_zero_of_mem_non_zero_divisors ht,
-      convert ht ∘ (@hf t 0),
-      simp [is_ring_hom.map_zero f] },
-    { have := congr_arg f ht',
-      simp only [is_ring_hom.map_zero f, is_ring_hom.map_mul f, is_ring_hom.map_neg f,
-        is_ring_hom.map_add f, is_ring_hom.map_sub f] at this,
-      rw ← this,
-      ring, -- TODO: why does ring not close this goal?
-      simp [mul_comm] } },
-  all_goals { intro h,
-    replace h := eq_zero_of _ h,
-    rw ← is_ring_hom.map_zero f at h,
-    replace h := hf h,
-    refine localization.ne_zero_of_mem_non_zero_divisors _ h,
-    simp }
-end
-
--- This should be moved elsewhere
-lemma frac_map_of_comm_ring (a : A) :
-  frac_map f hf (of_comm_ring A _ a) = of_comm_ring B _ (f a) :=
-begin
-  dsimp [frac_map],
-  erw quotient.lift_beta,
-  simp [is_ring_hom.map_one f],
-  exact div_one _,
-end
-
--- This should be moved elsewhere
-@[simp] lemma frac_map_mk (x : A × (non_zero_divisors A)) :
-  frac_map f hf ⟦x⟧ = (of_comm_ring B _ $ f x.1) / (of_comm_ring B _ $ f x.2.val) :=
-rfl
-
--- This should be moved elsewhere -- and give it a good name
-instance foo : is_field_hom (frac_map f hf) :=
-{ map_one := by simpa [is_ring_hom.map_one f] using frac_map_of_comm_ring f hf 1,
-  map_mul :=
-  begin
-    rintros ⟨x⟩ ⟨y⟩,
-    repeat {erw frac_map_mk},
-    simp [div_mul_div,
-          is_ring_hom.map_mul (of_comm_ring B (non_zero_divisors B)),
-          is_ring_hom.map_mul f],
-  end,
-  map_add :=
-  begin
-    rintros ⟨x⟩ ⟨y⟩,
-    repeat {erw frac_map_mk},
-    rw div_add_div,
-    simp [is_ring_hom.map_add (of_comm_ring B (non_zero_divisors B)),
-          is_ring_hom.map_add f,
-          is_ring_hom.map_mul (of_comm_ring B (non_zero_divisors B)),
-          is_ring_hom.map_mul f],
-    erw [add_comm, mul_comm]; refl,
-    all_goals { intro h,
-      replace h := eq_zero_of _ h,
-      rw ← is_ring_hom.map_zero f at h,
-      replace h := hf h,
-      refine localization.ne_zero_of_mem_non_zero_divisors _ h,
-      simp }
-  end }
-
-omit hf
-
-def blah (h : A ≃ B) [is_ring_hom h] : is_ring_hom (h.symm) :=
-{ map_one := by simp [(is_ring_hom.map_one h).symm],
-  map_mul := λ x y,
-  begin apply injective_of_left_inverse h.left_inv,
-    change h _ = h _,
-    simp [is_ring_hom.map_mul h],
-  end,
-  map_add := λ x y,
-  begin apply injective_of_left_inverse h.left_inv,
-    change h _ = h _,
-    simp [is_ring_hom.map_add h],
-  end }
-
-local attribute [instance] blah
-
-lemma quotient_ring_mk_inv : ∀ (x : A × (non_zero_divisors A)),
-  @eq (quotient_ring A)
-  ⟦x⟧⁻¹ $ if h : x.1 = 0 then 0 else ⟦⟨x.2.val, x.1, mem_non_zero_divisors_of_ne_zero h⟩⟧
-| ⟨r,s,hs⟩ := rfl
-
-@[simp] lemma quotient_ring_mk (x : A × (non_zero_divisors A)) :
-  @eq (quotient_ring A)
-  ⟦x⟧ $ of_comm_ring A (non_zero_divisors A) (x.1) / of_comm_ring A (non_zero_divisors A) ((x.2).val) :=
-begin
-  simp [of_comm_ring, (/), algebra.div, quotient_ring_mk_inv],
-  rw dif_neg (ne_zero_of_mem_non_zero_divisors x.2.property),
-  cases x,
-  congr; simp
-end
-
-def frac_equiv_frac_of_equiv (h : A ≃ B) [is_ring_hom h] : quotient_ring A ≃ quotient_ring B :=
-{ to_fun := frac_map h (injective_of_left_inverse h.left_inv),
-  inv_fun := frac_map h.symm (injective_of_left_inverse h.symm.left_inv),
-  left_inv :=
-  begin
-    rintro ⟨x⟩,
-    erw frac_map_mk,
-    rw @is_field_hom.map_div _ _ _ _ (frac_map _ _) (valuation.foo _ _),
-    symmetry,
-    simp [frac_map_of_comm_ring],
-    exact quotient_ring_mk x
-  end,
-  right_inv :=
-  begin
-    rintro ⟨x⟩,
-    erw frac_map_mk,
-    rw @is_field_hom.map_div _ _ _ _ (frac_map _ _) (valuation.foo _ _),
-    symmetry,
-    simp [frac_map_of_comm_ring],
-    exact quotient_ring_mk x
-  end }
-
-end
-
-def valfield_of_valfield_of_eq_supp (h : supp v₁ = supp v₂) :
-  valuation_field v₁ → valuation_field v₂ :=
-frac_map (quot_of_quot_of_eq_supp h) (quot_of_quot_of_eq_supp_inj h)
-
-instance bar (h : supp v₁ = supp v₂) : is_field_hom (valfield_of_valfield_of_eq_supp h) :=
-by delta valfield_of_valfield_of_eq_supp; apply_instance
-
-def valfield_equiv_valfield_of_eq_supp (h : supp v₁ = supp v₂) : valuation_field v₁ ≃ valuation_field v₂ :=
-frac_equiv_frac_of_equiv (quot_equiv_quot_of_eq_supp h)
-
-instance barz (h : supp v₁ = supp v₂) :
-  is_field_hom (valfield_equiv_valfield_of_eq_supp h) := valuation.bar h
-
-end
-
--- lemma ker_eq_ker_of_equiv (h : v₁.is_equiv v₂) :
---   ker (of_free_group v₁) = ker (of_free_group v₂) :=
--- begin
---   ext f,
---   split; rw [mem_ker, mem_ker]; intro hf,
--- end
-
--- why is this not in the library???
--- there are other theorems about strict monos!!!
-lemma monotone_of_strict_mono {α β} [linear_order α] [preorder β]
-{f : α → β} (H : ∀ a b, a < b → f a < f b) :
-  monotone f :=
-λ a b, iff.mpr $ le_iff_le_of_strict_mono _ H
-
-lemma of_map_of_strict_mono {Γ₁ : Type u₁} [linear_ordered_comm_group Γ₁] (f : Γ → Γ₁) [is_group_hom f]
--- for some reason there is no definition of strict monos. But there are theorems about them.
-(H : ∀ a b, a < b → f a < f b) :
-  is_equiv (v.map f (monotone_of_strict_mono H)) v :=
-begin
-  intros x y,
-  split,
-  swap,
-  intro h,
-  exact with_zero.map_monotone (monotone_of_strict_mono H) h,
-  change with_zero.map f _ ≤ with_zero.map f _ → _,
-  refine (le_iff_le_of_strict_mono _ _).mp,
-  exact with_zero.map_strict_mono H
-end
-
--- Wedhorn 1.27 (i) => (iii)
-lemma of_inj_value_group (f : v₁.minimal_value_group.Γ → v₂.minimal_value_group.Γ)
-[is_group_hom f] (H : ∀ a b, a < b → f a < f b)
-(H : v₂.minimal_valuation = v₁.minimal_valuation.map f (monotone_of_strict_mono H)) :
-  v₁.is_equiv v₂ :=
-begin
-  refine is_equiv.trans _ (v₂.minimal_valuation_is_equiv),
-  refine is_equiv.trans (v₁.minimal_valuation_is_equiv.symm) _,
-  rw H,
-  symmetry,
-  exact of_map_of_strict_mono _ _
-end
-
-lemma is_equiv.comap_quot_of_quot (h : v₁.is_equiv v₂) :
-  (v₁.on_quot (set.subset.refl _)).is_equiv
-  (comap (v₂.on_quot (set.subset.refl _)) (quot_of_quot_of_eq_supp h.supp_eq)) :=
-begin
-  rw [← is_equiv.comap_on_quot, ← comap_comp],
-  simp [h],
-end
-
-lemma is_equiv.on_valuation_field_is_equiv (h : v₁.is_equiv v₂) :
-  v₁.on_valuation_field.is_equiv
-  (comap v₂.on_valuation_field (valfield_of_valfield_of_eq_supp h.supp_eq)) :=
-begin
-  intros x y,
-  show _ ≤ _ ↔ _ ≤ _,
-  dsimp [valfield_of_valfield_of_eq_supp],
-end
-
-def val_ring_equiv_of_is_equiv (h : v₁.is_equiv v₂) : v₁.valuation_ring ≃ v₂.valuation_ring :=
-subtype_equiv_of_subtype' (valfield_equiv_valfield_of_eq_supp h.supp_eq)
-begin
-  intro x,
-  show _ ≤ _ ↔ _ ≤ _,
-end
-
--- Notes: if v1 equiv v2 then we need a bijection from the image of v1 to the
--- image of v2; we need that the supports are the same; we need that
--- the minimal_value_group for v2 is isomorphic to the subgroup of Γ₂ generated
--- by the image of the stuff not in the support.
--- More notes: https://leanprover.zulipchat.com/#narrow/stream/113488-general/topic/eq.2Erec.20goal
-
--- Theorem we almost surely need -- two equivalence valuations have isomorphic
--- value groups. But we're not ready for it yet.
-
-#check is_group_hom.mem_ker
-set_option pp.proofs true
-
--- set_option trace.class_instances true
-
-set_option class.instance_max_depth 50
--- Idea: prove Wedhorn 1.27.
-def minimal_valuations_biject_of_equiv (v₁ : valuation R Γ₁) (v₂ : valuation R Γ₂) (h : is_equiv v₁ v₂) :
-  (minimal_value_group v₁).Γ → (minimal_value_group v₂).Γ :=
-@quotient_group.map _ _ _ _ _ _ _ _ id is_group_hom.id _
-
-end
--- λ g, quotient.lift_on' g (λ g, finsupp.prod g (λ r n, (minimal_value_group.mk v₂ r) ^ n)) $
--- λ g₁ g₂ h12,
--- begin
---   change finsupp.prod _ _ = finsupp.prod _ _,
---   change _ ∈ _ at h12,
---   rw is_group_hom.mem_ker at h12,
---   change finsupp.prod (-_ + _) _ = _ at h12,
---   rw [finsupp.prod_add_index, finsupp.prod_neg_index', mul_eq_one_iff_eq_inv, inv_inj'] at h12,
---   iterate 5 { sorry },
---  cases h12 with h12 hoops,
---    swap,cases hoops,
-/-  induction g with g g₁ g₂ h12,
-    exact finsupp.prod g (λ r n,(minimal_value_group.mk v₂ r) ^ n),
-  cases h12 with h12 hoops,
-    swap,cases hoops,
-  -- If φ1 is the function from R to Γ1 which is v1 away from the support and
-  -- sends the support to 1, then φ1 extends to a group hom Z[R] -> Γ1 (free ab group on R)
-  -- and h12 is the hypothesis that g₁⁻¹g₂ is in the kernel, so g₁ and g₂ get sent to
-  -- the same element of Γ1. We need the analogous result for φ2.
-  convert rfl,
-  suffices : finsupp.prod g₁ (λ (r : R) (n : ℤ), minimal_value_group.mk v₂ r ^ n) =
-             finsupp.prod g₂ (λ (r : R) (n : ℤ), minimal_value_group.mk v₂ r ^ n),
-   rw this,
-    swap,sorry,
-  generalize : quot.sound _ = h1,-/
--- end
-
-end valuation
-
-/- quotes from zulip (mostly Mario) (all 2018)
-
-https://leanprover.zulipchat.com/#narrow/stream/116395-maths/topic/Perfectoid.20spaces/near/129009961
-
-class is_valuation {α : Type*} [linear_ordered_comm_group α]
-  {R : Type*} [comm_ring R] (f : R → option α) : Prop :=
-(map_zero : f 0 = 0)
-(map_one  : f 1 = 1)
-(map_mul  : ∀ x y, f (x * y) = f x * f y)
-(map_add  : ∀ x y, f (x + y) ≤ f x ∨ f (x + y) ≤ f y)
-
-namespace is_valuation
-
-...
-
-structure valuation (R : Type*) [comm_ring R] (α : Type*) [Hα : linear_ordered_comm_group α] :=
-(f : R → option α)
-(Hf : is_valuation f)
-
-...
-
-**All 03 Jul 2018** Mario + comments from me
-
-MC: What's wrong, again, with defining Spv as the collection of all valuation relations?
-KB: All proofs need an actual valuation
-MC: You can define your own version of quot.lift and quot.mk that take valuations
-MC: valuation functions that is
-[quot.lift is the statement that if I have a function on valuations which is constant
-on equiv classes then I can produce a function on Spv]
-MC: You only use the relations as inhabitants of the type so that the universe isn't pushed up,
-    but all the work uses functions
-MC: You will need to prove the computation rule, so it won't be definitional, but otherwise it
-    should work smoothly if your API is solid
-MC: No equivalence class needed either
-MC: quot.mk takes a valuation function and produces an element of Spv
-MC: quot.lift takes a function defined on valuation functions and produces a function defined on Spv
-KB: So what about proofs which go "Spv(R) is compact. Proof: take an element of Spv(R), call it v or
-    f or whatever, and now manipulate f in the following way..."
-MC: That's quot.lift
-MC: Actually you will want quot.ind as well
-["any subset of the quotient type containing the image of quot.mk is everything"]
-or equivalently quot.exists_rep
-[lemma exists_rep {α : Sort u} {r : α → α → Prop} (q : quot r) : ∃ a : α, (quot.mk r a) = q :=
-]
-MC: that is, for every element of Spv there is a valuation function that quot.mk's to it
-MC: Note it's not actually a function producing valuation functions, it's an exists
-MC: if you prove analogues of those theorems for your type, then you have constructed the
-    quotient up to isomorphism
-MC: This all has a category theoretic interpretation as a coequalizer, and all constructions
-    are natural in that category
-MC: As opposed to, say, quot.out, which picks an element from an equivalence class
-MC: Although in your case if I understand correctly you also have a canonical way to define quot.out
-    satisfying some other universal property to do with the ordered group
-    where the valuation and ring have to share the same universe.
-    You can prove that the universe need not be the same as part of the universal properties
-    i.e. Spv.mk takes as input a valuation function  (v : valuation R A) where {R : Type u} and
-    {A : Type v} (so it isn't just instantiating the exists)
-KB: "If you want to be polymorphic" -- I just want to do maths. I have no idea if I want to be polymorphic.
-     If I just want to define a perfectoid space, do I want to be polymorphic?
-MC : In lean, you should usually be polymorphic
-     at least in contravariant positions (i.e. the inputs should be maximally polymorphic, the output should
-      be minimally polymorphic)
-     This is why we don't have nat : Type u
-     The general rule is to keep types out of classes if at all possible. Lean behaves better when the
-     types are given as "alpha" rather than "the type inside v", particularly if you start manipulating
-     the functions (adding them, say).
-     It is the same things that make the difference between bundled vs unbundled groups. When
-     working "internally", i.e. calculations using the monoid structure, it is better for the type
-     to be exposed as a variable
--/
+import algebra.group_power
+import set_theory.cardinal
+import ring_theory.ideal_operations
+import data.finsupp
+import group_theory.quotient_group
+import tactic.tidy
+import for_mathlib.linear_ordered_comm_group
+import ring_theory.localization
+import tactic.abel
+import for_mathlib.with_zero
+import data.option.basic
+import for_mathlib.finsupp_prod_inv
+import for_mathlib.quotient_group
+import ring_theory.subring
+import for_mathlib.equiv
+import for_mathlib.rings
+
+import tactic.where
+
+local attribute [instance] classical.prop_decidable
+noncomputable theory
+
+universes u u₀ u₁ u₂ u₃ -- v is used for valuations
+
+open function
+
+variables {R : Type u₀}
+
+namespace valuation
+variables [comm_ring R]
+
+-- Valuations on a commutative ring with values in {0} ∪ Γ
+class is_valuation {Γ : Type u} [linear_ordered_comm_group Γ]
+  (v : R → with_zero Γ) : Prop :=
+(map_zero : v 0 = 0)
+(map_one  : v 1 = 1)
+(map_mul  : ∀ x y, v (x * y) = v x * v y)
+(map_add  : ∀ x y, v (x + y) ≤ v x ∨ v (x + y) ≤ v y)
+
+end valuation
+
+def valuation (R : Type u₀) [comm_ring R] (Γ : Type u) [linear_ordered_comm_group Γ] :=
+{ v : R → with_zero Γ // valuation.is_valuation v }
+
+namespace valuation
+variables [comm_ring R]
+
+-- A valuation is coerced to the underlying function R → {0} ∪ Γ
+instance (R : Type u₀) [comm_ring R] (Γ : Type u) [linear_ordered_comm_group Γ] :
+has_coe_to_fun (valuation R Γ) := { F := λ _, R → with_zero Γ, coe := subtype.val}
+
+variables {Γ : Type u} [linear_ordered_comm_group Γ]
+variables (v : valuation R Γ) {x y z : R}
+
+instance : is_valuation v := v.property
+
+@[simp] lemma map_zero : v 0 = 0 := v.property.map_zero
+@[simp] lemma map_one  : v 1 = 1 := v.property.map_one
+@[simp] lemma map_mul  : ∀ x y, v (x * y) = v x * v y := v.property.map_mul
+@[simp] lemma map_add  : ∀ x y, v (x + y) ≤ v x ∨ v (x + y) ≤ v y := v.property.map_add
+
+-- If x ∈ R is a unit then v x is non-zero
+theorem map_unit (h : x * y = 1) : (v x).is_some :=
+begin
+  have h1 := v.map_mul x y,
+  rw [h, map_one v] at h1,
+  cases (v x),
+  { exfalso,
+    exact option.no_confusion h1 },
+  { constructor }
+end
+
+-- We have just proven that (v x) is_some. Shouldn't we use option.get here?
+definition unit_map : units R → Γ :=
+λ u, match v u with
+| some x := x
+| none := 1
+end
+
+@[simp] theorem unit_map_eq (u : units R) : some (unit_map v u) = v u :=
+begin
+  unfold unit_map,
+  have h1 := v.map_mul u.val u.inv,
+  change _ = v u * _ at h1,
+  rw [u.val_inv, v.map_one] at h1,
+  cases h : (v u),
+    rw h at h1,
+    exfalso, exact option.no_confusion h1,
+  refl,
+end
+
+lemma is_group_hom.unit_map : is_group_hom (unit_map v) :=
+⟨λ a b, option.some.inj $
+  show _ = (some _ * some _ : with_zero Γ),
+  by simp⟩
+
+@[simp] theorem map_neg_one : v (-1) = 1 :=
+begin
+  change v (-1 : units R) = 1,
+  rw ← unit_map_eq,
+  congr' 1,
+  apply linear_ordered_comm_group.eq_one_of_pow_eq_one (_ : _ ^ 2 = _),
+  rw pow_two,
+  apply option.some.inj,
+  change (some _ * some _ : with_zero Γ) = _,
+  rw [unit_map_eq, ← v.map_mul, units.coe_neg, units.coe_one, neg_one_mul, neg_neg, v.map_one],
+  refl
+end
+
+@[simp] lemma map_neg (x : R) : v (-x) = v x :=
+calc v (-x) = v (-1 * x)   : by simp
+        ... = v (-1) * v x : map_mul _ _ _
+        ... = v x          : by simp
+
+@[simp] theorem eq_zero_iff_le_zero {r : R} : v r = 0 ↔ v r ≤ v 0 :=
+v.map_zero.symm ▸ with_zero.le_zero_iff_eq_zero.symm
+
+section
+
+variables {Γ₁ : Type u₁} [linear_ordered_comm_group Γ₁]
+variables {Γ₂ : Type u₂} [linear_ordered_comm_group Γ₂]
+variables {v₁ : R → with_zero Γ₁} {v₂ : R → with_zero Γ₂}
+variables {ψ : Γ₁ → Γ₂}
+variables (H12 : ∀ r, with_zero.map ψ (v₁ r) = v₂ r)
+variables (Hle : ∀ g h : Γ₁, g ≤ h ↔ ψ g ≤ ψ h)
+-- This include statement means that we have an underlying assumption
+-- that ψ : Γ₁ → Γ₂ is order-preserving, and that v₁ and v₂ are functions with ψ ∘ v₁ = v₂.
+include H12 Hle
+
+theorem le_of_le (r s : R) : v₁ r ≤ v₁ s ↔ v₂ r ≤ v₂ s :=
+begin
+  rw ←H12 r, rw ←H12 s,
+  cases v₁ r; cases v₁ s; simp [Hle]
+end
+
+-- Restriction of a Γ₂-valued valuation to a subgroup Γ₁ is still a valuation
+theorem valuation_of_valuation [is_group_hom ψ] (Hiψ : function.injective ψ) (H : is_valuation v₂) :
+  is_valuation v₁ :=
+{ map_zero := with_zero.map_inj Hiψ $
+    by erw [H12, H.map_zero, ← with_zero.map_zero],
+  map_one := with_zero.map_inj Hiψ $
+    by erw [H12, H.map_one, with_zero.map_some, is_group_hom.one ψ]; refl,
+  map_mul := λ r s, with_zero.map_inj Hiψ $
+    by rw [H12, H.map_mul, ←H12 r, ←H12 s]; exact (with_zero.map_mul _ _ _).symm,
+  map_add := λ r s,
+  begin
+    apply (is_valuation.map_add v₂ r s).imp _ _;
+    erw [with_zero.map_le Hle, ←H12, ←H12];
+    exact id
+  end }
+
+end
+
+-- f : S → R induces map valuation R Γ → valuation S Γ
+def comap {S : Type u₁} [comm_ring S] (f : S → R) [is_ring_hom f] : valuation S Γ :=
+{ val := v ∘ f,
+  property := by constructor;
+    simp [is_ring_hom.map_zero f, is_ring_hom.map_one f, is_ring_hom.map_mul f, is_ring_hom.map_add f] }
+
+lemma comap_comp {S₁ : Type u₁} [comm_ring S₁] {S₂ : Type u₂} [comm_ring S₂]
+(f : S₁ → S₂) [is_ring_hom f] (g : S₂ → R) [is_ring_hom g] :
+  v.comap (g ∘ f) = (v.comap g).comap f :=
+subtype.ext.mpr $ rfl
+
+def map {Γ₁ : Type u₁} [linear_ordered_comm_group Γ₁] (f : Γ → Γ₁) [is_group_hom f] (hf : monotone f) :
+  valuation R Γ₁ :=
+{ val := with_zero.map f ∘ v,
+  property :=
+  { map_zero := by simp [with_zero.map_zero],
+    map_one :=
+    begin
+      show with_zero.map f (_) = 1,
+      erw [v.map_one, with_zero.map_some, is_group_hom.one f],
+      refl
+    end,
+    map_mul := λ x y,
+    begin
+      delta function.comp,
+      erw [v.map_mul, with_zero.map_mul f],
+      refl
+    end,
+    map_add := λ x y,
+    begin
+      delta function.comp,
+      apply (v.map_add x y).imp _ _;
+      exact λ h, with_zero.map_monotone hf h,
+    end } }
+
+section trivial
+variables (S : ideal R) [prime : ideal.is_prime S]
+include prime
+
+-- trivial Γ-valued valuation associated to a prime ideal S
+def trivial : valuation R Γ :=
+{ val := λ x, if x ∈ S then 0 else 1,
+  property :=
+  { map_zero := if_pos S.zero_mem,
+    map_one  := if_neg (assume h, prime.1 (S.eq_top_iff_one.2 h)),
+    map_mul  := λ x y, begin
+        split_ifs with hxy hx hy; try {simp}; exfalso,
+        { cases ideal.is_prime.mem_or_mem prime hxy with h' h',
+          { exact hx h' },
+          { exact h h' } },
+        { exact hxy (S.mul_mem_right h) },
+        { exact hxy (S.mul_mem_right h) },
+        { exact hxy (S.mul_mem_left h_1) }
+      end,
+    map_add  := λ x y, begin
+        split_ifs with hxy hx hy; try {simp};
+        try {left; exact le_refl _};
+        try {right}; try {exact le_refl _},
+        { have hxy' : x + y ∈ S := S.add_mem h h_1,
+          exfalso, exact hxy hxy' }
+      end } }
+
+@[simp] lemma trivial_val :
+(trivial S).val = (λ x, if x ∈ S then 0 else 1 : R → (with_zero Γ)) := rfl
+
+end trivial
+
+section supp
+open with_zero
+
+-- support of a valuation v : R → {0} ∪ Γ
+def supp : ideal R :=
+{ carrier := {x | v x = 0},
+  zero := map_zero v,
+  add  := λ x y hx hy, or.cases_on (map_add v x y)
+    (λ hxy, le_antisymm (hx ▸ hxy) zero_le)
+    (λ hxy, le_antisymm (hy ▸ hxy) zero_le),
+  smul  := λ c x hx, calc v (c * x)
+                        = v c * v x : map_mul v c x
+                    ... = v c * 0 : congr_arg _ hx
+                    ... = 0 : mul_zero _ }
+
+@[simp] lemma mem_supp_iff (x : R) : x ∈ supp v ↔ v x = 0 := iff.rfl
+@[simp] lemma mem_supp_iff' (x : R) : x ∈ (supp v : set R) ↔ v x = 0 := iff.rfl
+
+-- support is a prime ideal.
+instance : ideal.is_prime (supp v) :=
+⟨λ h, have h1 : (1:R) ∈ supp v, by rw h; trivial,
+    have h2 : v 1 = 0 := h1,
+    by rw [map_one v] at h2; exact option.no_confusion h2,
+ λ x y hxy, begin
+    dsimp [supp] at hxy ⊢,
+    change v (x * y) = 0 at hxy,
+    rw [map_mul v x y] at hxy,
+    exact eq_zero_or_eq_zero_of_mul_eq_zero _ _ hxy
+  end⟩
+
+-- v(a)=v(a+s) if s in support. First an auxiliary lemma
+lemma val_add_supp_aux (a s : R) (h : s ∈ supp v) : v (a + s) ≤ v a :=
+begin
+  cases map_add v a s with H H, exact H,
+  change v s = 0 at h,
+  rw h at H,
+  exact le_trans H with_zero.zero_le
+end
+
+lemma val_add_supp (a s : R) (h : s ∈ supp v) : v (a + s) = v a :=
+begin
+  apply le_antisymm (val_add_supp_aux v a s h),
+  convert val_add_supp_aux v (a + s) (-s) _, simp,
+  rwa ideal.neg_mem_iff,
+end
+
+-- We have not yet extended a valuation v to a valuation on R/supp v
+-- or its field of fractions.
+
+-- "Extension" of a valuation v from R to R/supp(v).
+-- Note: we could extend v from R to R/J where J is any
+-- subset of supp(v).
+
+-- First the function
+definition on_quot_val {J : ideal R} (hJ : J ≤ supp v) :
+  J.quotient → with_zero Γ :=
+λ q, quotient.lift_on' q v $ λ a b h,
+begin
+  have hsupp : a - b ∈ supp v := hJ h,
+  convert val_add_supp v b (a - b) hsupp,
+  simp,
+end
+
+-- If Lean says "this is already in mathlib" then it's because my PR got accepted
+-- and this decfinition can just be deleted.
+definition quotient.ind₂' :
+∀ {α : Sort*} {β : Sort*} {s₁ : setoid α} {s₂ : setoid β}
+{p : quotient s₁ → quotient s₂ → Prop}
+(h : ∀ (a₁ : α) (a₂ : β), p (quotient.mk' a₁) (quotient.mk' a₂))
+(q₁ : quotient s₁) (q₂ : quotient s₂), p q₁ q₂
+:= λ α β s₁ s₂ p h q₁ q₂, quotient.induction_on₂' q₁ q₂ h
+
+-- Proof that function is a valuation.
+variable {v}
+instance on_quot_val.is_valuation {J : ideal R} (hJ : J ≤ supp v) :
+is_valuation (on_quot_val v hJ) :=
+{ map_zero := v.map_zero,
+  map_one  := v.map_one,
+  map_mul  := quotient.ind₂' $ v.map_mul,
+  map_add  := quotient.ind₂' $ v.map_add }
+
+-- Now the valuation
+variable (v)
+definition on_quot {J : ideal R} (hJ : J ≤ supp v) :
+  valuation J.quotient Γ :=
+{ val := v.on_quot_val hJ,
+  property := on_quot_val.is_valuation hJ }
+
+@[simp] lemma on_quot_comap_eq {J : ideal R} (hJ : J ≤ supp v) :
+  (v.on_quot hJ).comap (ideal.quotient.mk J) = v :=
+subtype.ext.mpr $ funext $
+  λ r, @quotient.lift_on_beta _ _ (J.quotient_rel) v
+  (λ a b h, have hsupp : a - b ∈ supp v := hJ h,
+    by convert val_add_supp v b (a - b) hsupp; simp) _
+-- The above proof is ugly.
+
+lemma comap_supp {S : Type u₁} [comm_ring S] (f : S → R) [is_ring_hom f] :
+  supp (v.comap f) = ideal.comap f v.supp :=
+ideal.ext $ λ x,
+begin
+  rw [mem_supp_iff, ideal.mem_comap, mem_supp_iff],
+  refl,
+end
+
+@[simp] lemma comap_on_quot_eq (J : ideal R) (v : valuation J.quotient Γ) :
+  (v.comap (ideal.quotient.mk J)).on_quot
+  (by rw [comap_supp, ← ideal.map_le_iff_le_comap]; simp)
+  = v :=
+subtype.ext.mpr $ funext $
+begin
+  rintro ⟨x⟩,
+  dsimp [on_quot, on_quot_val, comap, function.comp],
+  show quotient.lift_on _ _ _ = _,
+  erw quotient.lift_on_beta,
+  refl,
+end
+
+-- quotient valuation on R/J has support supp(v)/J
+-- NB : statement looks really unreadable
+lemma supp_quot_supp {J : ideal R} (hJ : J ≤ supp v) :
+supp (v.on_quot hJ) = (supp v).map (ideal.quotient.mk J) :=
+begin
+  apply le_antisymm,
+  { rintro ⟨x⟩ hx,
+    apply ideal.subset_span,
+    exact ⟨x, hx, rfl⟩ },
+  { rw ideal.map_le_iff_le_comap,
+    intros x hx, exact hx }
+end
+
+end supp
+
+end valuation
+
+namespace valuation
+open with_zero
+
+section quotient_ring
+open localization
+
+variables [integral_domain R]
+variables {Γ : Type u} [linear_ordered_comm_group Γ] (v : valuation R Γ)
+
+-- Kenny says this should work for nonzero commrings
+-- ne_zero_of_mem_non_zero_divisors uses integral domain though -- maybe it shouldn't
+-- oh wait -- support is a prime ideal so if it's zero the ring is an ID anyway
+/-- extension of valuation on ID with support 0 to field of fractions -/
+definition on_frac_val (hv : supp v = 0) : quotient_ring R → with_zero Γ :=
+quotient.lift (λ rs, v rs.1 / v rs.2.1 : R × non_zero_divisors R → with_zero Γ)
+begin
+  intros a b hab,
+  rcases a with ⟨r,s,hs⟩,
+  rcases b with ⟨t,u,hu⟩,
+  rcases hab with ⟨w,hw,h⟩, classical,
+  change v r / v s = v t / v u,
+  replace hs := ne_zero_of_mem_non_zero_divisors hs,
+  replace hu := ne_zero_of_mem_non_zero_divisors hu,
+  replace hw := ne_zero_of_mem_non_zero_divisors hw,
+  have hvs : v s ≠ 0 := λ H, hs ((submodule.mem_bot R).mp (lattice.eq_bot_iff.1 hv H)),
+  have hvu : v u ≠ 0 := λ H, hu ((submodule.mem_bot R).mp (lattice.eq_bot_iff.1 hv H)),
+  have hvw : v w ≠ 0 := λ H, hw ((submodule.mem_bot R).mp (lattice.eq_bot_iff.1 hv H)),
+  rw [with_zero.div_eq_div hvs hvu],
+  rw [sub_mul, sub_eq_zero] at h, replace h := congr_arg v h,
+  iterate 4 { rw map_mul at h },
+  cases option.is_some_iff_exists.1 (is_some_iff_ne_none.2 hvw) with w hvw, rw hvw at h, rw mul_comm,
+  cases v s * v t; cases v u * v r, { refl }, { simpa using h }, { simpa using h },
+  congr' 1, replace h := option.some.inj h, symmetry, exact mul_right_cancel h
+end
+
+@[simp] lemma on_frac_val_mk (hv : supp v = 0) (rs : R × non_zero_divisors R) :
+  v.on_frac_val hv (⟦rs⟧) = v rs.1 / v rs.2.1 := rfl
+
+@[simp] lemma on_frac_val_mk' (hv : supp v = 0) (rs : R × non_zero_divisors R) :
+  v.on_frac_val hv (quotient.mk' rs) = v rs.1 / v rs.2.1 := rfl
+
+-- TODO Does this work yet?
+-- example (R : Type*) [integral_domain R] : discrete_field (quotient_ring R) := by apply_instance
+-- If it does, then mathlib fixed the problem and the next two lines can be removed
+instance foobar (R : Type*) [integral_domain R] : discrete_field (quotient_ring R) :=
+quotient_ring.field.of_integral_domain R
+
+@[simp] lemma non_zero_divisors_one_val : (1 : non_zero_divisors R).val = 1 := rfl
+
+def on_frac_val.is_valuation (hv : supp v = 0) : is_valuation (v.on_frac_val hv) :=
+{ map_zero := show v.on_frac_val hv (quotient.mk' ⟨0,1⟩) = 0, by simp,
+  map_one  := show v.on_frac_val hv (quotient.mk' ⟨_,1⟩) = 1, by simp,
+  map_mul  := quotient.ind₂' $ λ x y,
+  begin
+    change v(x.1 * y.1) * (v((x.2 * y.2).val))⁻¹ =
+      v(x.1) * (v(x.2.val))⁻¹ * (v(y.1) * (v(y.2.val))⁻¹),
+    erw [v.map_mul, v.map_mul, with_zero.mul_inv_rev],
+    simp [mul_assoc, mul_comm, mul_left_comm]
+  end,
+  map_add  := quotient.ind₂' $ λ x y,
+  begin
+    let x_plus_y : quotient_ring R :=
+      ⟦⟨x.2 * y.1 + y.2 * x.1, _, is_submonoid.mul_mem x.2.2 y.2.2⟩⟧,
+    change on_frac_val v hv x_plus_y ≤ _ * _ ∨ on_frac_val v hv x_plus_y ≤ _ * _,
+    dsimp,
+    cases (is_valuation.map_add v (x.2 * y.1) (y.2 * x.1)) with h h;
+    [right, left];
+    refine le_trans (linear_ordered_comm_monoid.mul_le_mul_right h _) _;
+    erw [v.map_mul, v.map_mul, with_zero.mul_inv_rev];
+    simp only [mul_assoc, mul_comm];
+    apply with_zero.mul_le_mul_left;
+    refine le_trans (le_of_eq _)
+      (le_trans (linear_ordered_comm_monoid.mul_le_mul_right
+        (mul_inv_self $ v (_ : R × (non_zero_divisors R)).snd.val) _) $
+        le_of_eq $ one_mul _),
+    exact x, rw mul_assoc, refl,
+    exact y, conv { to_lhs, congr, skip, rw mul_comm }, rw mul_assoc, refl,
+  end }
+
+def on_frac (hv : supp v = 0) : valuation (quotient_ring R) Γ :=
+{ val := on_frac_val v hv,
+  property := on_frac_val.is_valuation v hv }
+
+lemma on_frac_val' (hv : supp v = 0) (q : quotient_ring R) :
+  v.on_frac hv q = v.on_frac_val hv q := rfl
+
+@[simp] lemma on_frac_comap_eq (hv : supp v = 0) :
+  (v.on_frac hv).comap (of_comm_ring R (non_zero_divisors R)) = v :=
+subtype.ext.mpr $ funext $ λ r, show v r / v 1 = v r, by simp
+
+@[simp] lemma comap_on_frac_eq (v : valuation (quotient_ring R) Γ) :
+  (v.comap (of_comm_ring R (non_zero_divisors R))).on_frac
+  (by {rw [comap_supp, ideal.zero_eq_bot, (supp v).eq_bot_of_prime],
+    apply ideal.comap_bot_of_inj, apply of_comm_ring.injective })
+  = v :=
+subtype.ext.mpr $ funext $
+begin
+  rintro ⟨x⟩,
+  dsimp [on_frac, on_frac_val, comap, function.comp],
+  erw quotient.lift_beta,
+  change v (of_comm_ring R (non_zero_divisors R) x.1) /
+         v (of_comm_ring R (non_zero_divisors R) x.2.val) = _,
+  rw with_zero.div_eq_iff_mul_eq,
+  erw ← v.map_mul,
+  apply congr_arg,
+  change ⟦_⟧ = ⟦_⟧,
+  apply quotient.sound,
+  dsimp [(≈), setoid.r],
+  erw localization.r_iff _ _,
+  use 1,
+  split, swap, dsimp, ring,
+  apply mem_non_zero_divisors_of_ne_zero, simp,
+  intro h,
+  rw [← mem_supp_iff, (supp v).eq_bot_of_prime] at h,
+  simp at h,
+  replace h := eq_zero_of _ h,
+  refine localization.ne_zero_of_mem_non_zero_divisors _ h,
+  exact x.2.2
+end
+
+end quotient_ring
+
+--section discrete_field
+
+variables [comm_ring R]
+variables {Γ : Type u} [linear_ordered_comm_group Γ] (v : valuation R Γ)
+
+definition valuation_field_aux := (supp v).quotient
+
+instance : integral_domain (valuation_field_aux v) := by delta valuation_field_aux; apply_instance
+
+definition valuation_field := localization.quotient_ring (valuation_field_aux v)
+
+instance : discrete_field (valuation_field v) := by delta valuation_field; apply_instance
+
+section
+open ideal
+
+definition on_valuation_field : valuation (valuation_field v) Γ :=
+on_frac (v.on_quot (set.subset.refl _))
+begin
+  rw [supp_quot_supp],
+  -- from here it should be a 1-liner
+  rw zero_eq_bot,
+  apply ideal.map_quotient_self,
+end
+
+end
+
+definition valuation_ring := {x | v.on_valuation_field x ≤ 1}
+
+instance : is_subring (valuation_ring v) :=
+{ zero_mem := show v.on_valuation_field 0 ≤ 1, by simp,
+  add_mem := λ x y hx hy,
+  by cases (v.on_valuation_field.map_add x y) with h h;
+    exact le_trans h (by assumption),
+  neg_mem := by simp [valuation_ring],
+  one_mem := by simp [valuation_ring, le_refl],
+  mul_mem := λ x y (hx : _ ≤ _) (hy : _ ≤ _), show v.on_valuation_field _ ≤ 1,
+  by convert le_trans (linear_ordered_comm_monoid.mul_le_mul_left hy _) _; simp [hx] }
+
+definition max_ideal : ideal (valuation_ring v) :=
+{ carrier := { r | v.on_valuation_field r < 1 },
+  zero := show v.on_valuation_field 0 < 1, by apply lt_of_le_of_ne; simp,
+  add := λ x y (hx : _ < 1) (hy : _ < 1),
+  show v.on_valuation_field _ < 1,
+    by cases (v.on_valuation_field.map_add x y) with h h;
+      exact lt_of_le_of_lt h (by assumption),
+  smul := λ c x (hx : _ < 1),
+  show v.on_valuation_field _ < 1,
+  begin
+    refine lt_of_le_of_lt _ _,
+    swap,
+    convert (linear_ordered_comm_monoid.mul_le_mul_right _ _),
+    exact map_mul _ _ _,
+    swap,
+    convert c.property,
+    simpa using hx
+  end }
+
+instance max_ideal_is_maximal : (max_ideal v).is_maximal :=
+begin
+  rw ideal.is_maximal_iff,
+  split,
+  { show (1 : valuation_ring v) ∉ max_ideal v,
+    exact λ (H : _ < _), ne_of_lt H (map_one _) },
+  { show ∀ (J : ideal (valuation_ring v)) (x : valuation_ring v),
+      max_ideal v ≤ J → x ∉ max_ideal v → x ∈ J → (1 : valuation_ring v) ∈ J,
+    intros J x hJ hxni hxinJ,
+    cases x with x hx,
+    have vx : v.on_valuation_field x = 1 :=
+    begin
+      rw eq_iff_le_not_lt,
+      split; assumption
+    end,
+    have xinv_mul_x : (x : valuation_field v)⁻¹ * x = 1 :=
+    begin
+      apply inv_mul_cancel,
+      intro hxeq0,
+      simpa [hxeq0] using vx
+    end,
+    have hxinv : v.on_valuation_field x⁻¹ ≤ 1 :=
+    begin
+      refine le_of_eq _,
+      symmetry,
+      simpa [xinv_mul_x, vx] using v.on_valuation_field.map_mul x⁻¹ x
+    end,
+    convert J.smul_mem ⟨x⁻¹, hxinv⟩ hxinJ,
+    symmetry,
+    apply subtype.val_injective,
+    exact xinv_mul_x }
+end
+
+definition residue_field := (max_ideal v).quotient
+
+-- this should be a discrete field, I think
+instance : field (residue_field v) := ideal.quotient.field _
+
+-- The value group of v is the smallest subgroup Γ_v of Γ for which v takes
+-- values in {0} ∪ Γ_v
+definition value_group := group.closure {a : Γ | ∃ r : R, v r = some a}
+
+definition value_group_v (v : R → with_zero Γ) [is_valuation v] :=
+group.closure ({a : Γ | ∃ r : R, v r = some a})
+
+instance : group (value_group v) :=
+@subtype.group _ _ (value_group v) (group.closure.is_subgroup {a : Γ | ∃ r : R, v r = some a})
+
+instance valuation.group_v (v : R → with_zero Γ) [is_valuation v] : group (value_group_v v) :=
+  @subtype.group _ _ (value_group_v v) (group.closure.is_subgroup {a : Γ | ∃ r : R, v r = some a})
+
+end valuation
+
+namespace valuation
+open quotient_group
+
+variables [comm_ring R] [decidable_eq R]
+
+-- This structure is scary because it has a random Γ : Type u₀ inside, but
+-- we don't use it very often; it's an intermediate thing.
+structure minimal_valuation.parametrized_subgroup (Γ' : Type u) [linear_ordered_comm_group Γ'] :=
+(Γ : Type u₀)
+[grp : comm_group Γ]
+(inc : Γ → Γ')
+[hom : is_group_hom inc]
+(inj : function.injective inc)
+
+local attribute [instance] parametrized_subgroup.grp
+local attribute [instance] parametrized_subgroup.hom
+
+variables {Γ : Type u} [linear_ordered_comm_group Γ]
+variables (v : valuation R Γ)
+
+include R v
+
+-- Why do we need this?
+set_option class.instance_max_depth 41
+
+def of_free_group_aux (r : R) : Γ := option.get_or_else (v r) 1
+
+def of_free_group : multiplicative (R →₀ ℤ) → Γ :=
+λ f, finsupp.prod f (λ r n, (of_free_group_aux v r) ^ n)
+
+instance : is_group_hom (of_free_group v) :=
+⟨λ f₁ f₂, finsupp.prod_add_index (λ _, rfl) $ λ _ _ _, gpow_add _ _ _⟩
+
+-- This definition helps resolve the set-theoretic issues caused by the
+-- fact that the adic spectrum of R is all equivalence classes of
+-- valuations, where the value group can vary arbitrarily. It shows
+-- that if v : R → {0} ∪ Γ and if R has type Type u₀ then v is equivalent
+-- to a valuation taking values in {0} ∪ Γ₀ with Γ₀ also of type u₀.
+def minimal_value_group : minimal_valuation.parametrized_subgroup Γ :=
+{ Γ     := quotient (is_group_hom.ker (of_free_group v)),
+  inc   := inc (of_free_group v),
+  hom   := by apply_instance,
+  inj   := inc_injective (of_free_group v) }
+
+namespace minimal_value_group
+
+-- This function eats an arbitrary valuation and returns an auxiliary
+-- function from R to the minimal value group, a group in the same universe as R.
+-- Note that it is not a valuation, as the value 0 is not allowed; stuff in the
+-- support of v gets sent to 1 not 0. This is an auxiliary function which
+-- we probably won't be using outside this file if we get the API right.
+def mk (r : R) : (minimal_value_group v).Γ :=
+quotient_group.mk (finsupp.single r (1 : ℤ))
+
+-- the auxiliary function agrees with v away from the support.
+lemma mk_some {r : R} {g : Γ} (h : v r = some g) :
+  v r = some ((minimal_value_group v).inc (mk v r)) :=
+begin
+  rw h,
+  congr' 1,
+  dsimp [inc, minimal_value_group, minimal_value_group.mk, of_free_group, of_free_group_aux],
+  erw finsupp.prod_single_index; finish
+end
+
+-- the minimal value group is isomorphic to a subgroup of Γ so inherits an order.
+instance : linear_ordered_comm_group (minimal_value_group v).Γ :=
+begin
+  cases minimal_value_group v with Γ₀ _ ψ _ inj,
+
+  letI Γ₁linord : linear_order Γ₀ :=
+  { le := λ g h, ψ g ≤ ψ h,
+    le_refl := λ _, le_refl _,
+    le_trans := λ _ _ _ hab hbc, le_trans hab hbc,
+    le_antisymm := λ g h Hgh Hhg, inj $ le_antisymm Hgh Hhg,
+    le_total := λ g h, le_total _ _ },
+  exact ⟨λ a b H c,
+    begin
+      change ψ (c * a) ≤ ψ (c * b),
+      rw [is_group_hom.mul ψ c b, is_group_hom.mul ψ c a],
+      exact linear_ordered_comm_group.mul_le_mul_left H _,
+    end⟩
+end
+
+end minimal_value_group
+
+-- This is function taking a valuation v to a u₁-universe-valued valuation equivalent to it.
+-- This is the final resolution of the set-theoretic issues caused by quantifying
+-- over all value groups. This function is also correct on the support.
+definition minimal_valuation.val (r : R) : with_zero ((minimal_value_group v).Γ) :=
+match v r with
+| some _ := some (minimal_value_group.mk v r)
+| 0 := 0
+end
+
+namespace minimal_valuation
+
+@[simp] lemma zero {r} (h : v r = 0) : val v r = 0 :=
+by simp [val, h]
+
+lemma some {r} {g} (h : v r = some g) : val v r = some (minimal_value_group.mk v r) :=
+by simp [val, h]
+
+lemma map (r : R) :
+with_zero.map (minimal_value_group v).inc (val v r) = v r :=
+begin
+  destruct (v r),
+  { intro h, change v r = 0 at h,
+    simp [zero v h, h], },
+  { intros g h,
+    rw [minimal_value_group.mk_some v h, some v h, with_zero.map_some] },
+end
+
+end minimal_valuation
+
+-- the map from valuations to minimal valuations
+def minimal_valuation : valuation R (minimal_value_group v).Γ :=
+{ val := minimal_valuation.val v,
+  property := let Γ₁ := minimal_value_group v in
+    valuation_of_valuation (minimal_valuation.map v) (λ g h, iff.refl _) Γ₁.inj (v.property) }
+
+end valuation
+
+namespace valuation
+variables [comm_ring R]
+variables {Γ : Type u}   [linear_ordered_comm_group Γ]
+variables {Γ₁ : Type u₁} [linear_ordered_comm_group Γ₁]
+variables {Γ₂ : Type u₂} [linear_ordered_comm_group Γ₂]
+variables {Γ₃ : Type u₃} [linear_ordered_comm_group Γ₃]
+
+-- Definition of equivalence relation on valuations
+def is_equiv (v₁ : valuation R Γ₁) (v₂ : valuation R Γ₂) : Prop :=
+∀ r s, v₁ r ≤ v₁ s ↔ v₂ r ≤ v₂ s
+
+-- Theorem that valuation v is equivalent to the associated minimal valuation.
+lemma minimal_valuation_is_equiv (v : valuation R Γ) :
+  v.minimal_valuation.is_equiv v :=
+le_of_le (minimal_valuation.map v) (λ g h, iff.refl _)
+
+namespace is_equiv
+variables {v : valuation R Γ} {v₁ : valuation R Γ₁} {v₂ : valuation R Γ₂} {v₃ : valuation R Γ₃}
+
+@[refl] lemma refl : v.is_equiv v :=
+λ _ _, iff.refl _
+
+@[symm] lemma symm (h : v₁.is_equiv v₂) : v₂.is_equiv v₁ :=
+λ _ _, iff.symm (h _ _)
+
+@[trans] lemma trans (h₁₂ : v₁.is_equiv v₂) (h₂₃ : v₂.is_equiv v₃) : v₁.is_equiv v₃ :=
+λ _ _, iff.trans (h₁₂ _ _) (h₂₃ _ _)
+
+lemma of_eq {v' : valuation R Γ} (h : v = v') : v.is_equiv v' :=
+by subst h; refl
+
+lemma comap {S : Type u₃} [comm_ring S] (f : S → R) [is_ring_hom f] (h : v₁.is_equiv v₂) :
+  (v₁.comap f).is_equiv (v₂.comap f) :=
+λ r s, h (f r) (f s)
+
+lemma on_quot_comap_self {J : ideal R} (hJ : J ≤ supp v) :
+  is_equiv ((v.on_quot hJ).comap (ideal.quotient.mk J)) v :=
+of_eq (on_quot_comap_eq _ _)
+
+lemma comap_on_quot (J : ideal R) (v₁ : valuation J.quotient Γ₁) (v₂ : valuation J.quotient Γ₂) :
+  (v₁.comap (ideal.quotient.mk J)).is_equiv (v₂.comap (ideal.quotient.mk J)) ↔ v₁.is_equiv v₂ :=
+{ mp  := begin rintros h ⟨x⟩ ⟨y⟩, exact h x y end,
+  mpr := λ h, comap _ h }
+
+open localization
+
+lemma on_frac_comap_self {R : Type u₀} [integral_domain R] (v : valuation R Γ) (hv : supp v = 0) :
+  is_equiv ((v.on_frac hv).comap (of_comm_ring R (non_zero_divisors R))) v :=
+of_eq (on_frac_comap_eq v hv)
+
+lemma comap_on_frac {R : Type u₀} [integral_domain R]
+(v₁ : valuation (quotient_ring R) Γ₁) (v₂ : valuation (quotient_ring R) Γ₂) :
+  is_equiv (v₁.comap (of_comm_ring R (non_zero_divisors R)))
+           (v₂.comap (of_comm_ring R (non_zero_divisors R))) ↔
+  is_equiv v₁ v₂ :=
+{ mp  := begin
+    rintros h ⟨x⟩ ⟨y⟩,
+    erw ← comap_on_frac_eq v₁,
+    erw ← comap_on_frac_eq v₂,
+    dsimp [comap],
+    repeat {erw on_frac_val'},
+    change on_frac_val _ _ ≤ on_frac_val _ _ ↔ _,
+    erw on_frac_val_mk,
+    simp,
+  end,
+  mpr := λ h, comap _ h }
+
+-- -- Wedhorm 1.27 iii -> ii prep
+-- lemma supp_sub_of_is_equiv (h : is_equiv v₁ v₂) : ((supp v₁) : set R) ⊆ supp v₂ :=
+-- λ r Hr, by rwa [mem_supp_iff', eq_zero_iff_le_zero, ←(h r 0), ←eq_zero_iff_le_zero, ←mem_supp_iff']
+
+/-- Wedhorm 1.27 iii -> ii (part a) -/
+lemma supp_eq (h : v₁.is_equiv v₂) : supp v₁ = supp v₂ :=
+ideal.ext $ λ r,
+calc r ∈ supp v₁ ↔ v₁ r = 0    : mem_supp_iff' _ _
+             ... ↔ v₁ r ≤ v₁ 0 : eq_zero_iff_le_zero _
+             ... ↔ v₂ r ≤ v₂ 0 : h r 0
+             ... ↔ v₂ r = 0    : (eq_zero_iff_le_zero _).symm
+             ... ↔ r ∈ supp v₂ : (mem_supp_iff' _ _).symm
+
+open is_group_hom
+
+end is_equiv
+
+section
+variables {v : valuation R Γ} {v₁ : valuation R Γ₁} {v₂ : valuation R Γ₂} {v₃ : valuation R Γ₃}
+
+open is_group_hom quotient_group function
+
+def quot_of_quot_of_eq_supp (h : supp v₁ = supp v₂) : (supp v₁).quotient → (supp v₂).quotient :=
+ideal.quotient.lift _ (ideal.quotient.mk _)
+begin
+  intros r hr,
+  rwa [ideal.quotient.eq_zero_iff_mem, ←h]
+end
+
+@[simp] lemma quot_of_quot_of_eq_supp_quotient_mk (h : supp v₁ = supp v₂) :
+  quot_of_quot_of_eq_supp h ∘ ideal.quotient.mk _ = ideal.quotient.mk _ :=
+funext $ λ x, ideal.quotient.lift_mk
+
+instance (h : supp v₁ = supp v₂) : is_ring_hom (quot_of_quot_of_eq_supp h) :=
+by delta quot_of_quot_of_eq_supp; apply_instance
+
+def quot_equiv_quot_of_eq_supp (h : supp v₁ = supp v₂) : (supp v₁).quotient ≃ (supp v₂).quotient :=
+{ to_fun := quot_of_quot_of_eq_supp h,
+  inv_fun := quot_of_quot_of_eq_supp h.symm,
+  left_inv :=
+  begin
+    rintro ⟨q⟩,
+    delta quot_of_quot_of_eq_supp,
+    erw ideal.quotient.lift_mk,
+    refl
+  end,
+  right_inv :=
+  begin
+    rintro ⟨q⟩,
+    delta quot_of_quot_of_eq_supp,
+    erw ideal.quotient.lift_mk,
+    refl
+  end }
+
+@[simp] lemma quot_equiv_quot_of_eq_supp_coe (h : supp v₁ = supp v₂) :
+  (quot_equiv_quot_of_eq_supp h : (supp v₁).quotient → (supp v₂).quotient) = quot_of_quot_of_eq_supp h := rfl
+
+instance grmbl (h : supp v₁ = supp v₂) : is_ring_hom (quot_equiv_quot_of_eq_supp h) :=
+by simp; apply_instance
+
+lemma quot_of_quot_of_eq_supp_inj (h : supp v₁ = supp v₂) : injective (quot_of_quot_of_eq_supp h) :=
+injective_of_left_inverse (quot_equiv_quot_of_eq_supp h).left_inv
+
+section
+open localization
+
+-- This should be moved elsewhere
+@[simp] lemma val_prop {X : Type u} {S : set X} (x : S) : x.val ∈ S := x.property
+
+-- This should be moved elsewhere
+section
+variables {A : Type u₁} [integral_domain A] {B : Type u₂} [integral_domain B]
+(f : A → B) [is_ring_hom f] (hf : injective f)
+include hf
+
+-- This should be moved elsewhere
+def frac_map : quotient_ring A → quotient_ring B :=
+quotient.lift (λ rs : A × (non_zero_divisors A),
+let mk : B → quotient_ring B := of_comm_ring _ _ in
+(mk $ f rs.1) / (mk $ f rs.2.val))
+begin
+  intros x y hxy,
+  dsimp,
+  rw div_eq_div_iff,
+  { refine quotient.sound _,
+    dsimp [(≈), setoid.r] at hxy ⊢,
+    erw localization.r_iff at hxy ⊢,
+    rcases hxy with ⟨t, ht, ht'⟩,
+    use f t,
+    fsplit,
+    { apply localization.mem_non_zero_divisors_of_ne_zero,
+      replace ht := localization.ne_zero_of_mem_non_zero_divisors ht,
+      convert ht ∘ (@hf t 0),
+      simp [is_ring_hom.map_zero f] },
+    { have := congr_arg f ht',
+      simp only [is_ring_hom.map_zero f, is_ring_hom.map_mul f, is_ring_hom.map_neg f,
+        is_ring_hom.map_add f, is_ring_hom.map_sub f] at this,
+      rw ← this,
+      ring, -- TODO: why does ring not close this goal?
+      simp [mul_comm] } },
+  all_goals { intro h,
+    replace h := eq_zero_of _ h,
+    rw ← is_ring_hom.map_zero f at h,
+    replace h := hf h,
+    refine localization.ne_zero_of_mem_non_zero_divisors _ h,
+    simp }
+end
+
+-- This should be moved elsewhere
+lemma frac_map_of_comm_ring (a : A) :
+  frac_map f hf (of_comm_ring A _ a) = of_comm_ring B _ (f a) :=
+begin
+  dsimp [frac_map],
+  erw quotient.lift_beta,
+  simp [is_ring_hom.map_one f],
+  exact div_one _,
+end
+
+-- This should be moved elsewhere
+@[simp] lemma frac_map_mk (x : A × (non_zero_divisors A)) :
+  frac_map f hf ⟦x⟧ = (of_comm_ring B _ $ f x.1) / (of_comm_ring B _ $ f x.2.val) :=
+rfl
+
+-- This should be moved elsewhere -- and give it a good name
+instance foo : is_field_hom (frac_map f hf) :=
+{ map_one := by simpa [is_ring_hom.map_one f] using frac_map_of_comm_ring f hf 1,
+  map_mul :=
+  begin
+    rintros ⟨x⟩ ⟨y⟩,
+    repeat {erw frac_map_mk},
+    simp [div_mul_div,
+          is_ring_hom.map_mul (of_comm_ring B (non_zero_divisors B)),
+          is_ring_hom.map_mul f],
+  end,
+  map_add :=
+  begin
+    rintros ⟨x⟩ ⟨y⟩,
+    repeat {erw frac_map_mk},
+    rw div_add_div,
+    simp [is_ring_hom.map_add (of_comm_ring B (non_zero_divisors B)),
+          is_ring_hom.map_add f,
+          is_ring_hom.map_mul (of_comm_ring B (non_zero_divisors B)),
+          is_ring_hom.map_mul f],
+    erw [add_comm, mul_comm]; refl,
+    all_goals { intro h,
+      replace h := eq_zero_of _ h,
+      rw ← is_ring_hom.map_zero f at h,
+      replace h := hf h,
+      refine localization.ne_zero_of_mem_non_zero_divisors _ h,
+      simp }
+  end }
+
+omit hf
+
+def blah (h : A ≃ B) [is_ring_hom h] : is_ring_hom (h.symm) :=
+{ map_one := by simp [(is_ring_hom.map_one h).symm],
+  map_mul := λ x y,
+  begin apply injective_of_left_inverse h.left_inv,
+    change h _ = h _,
+    simp [is_ring_hom.map_mul h],
+  end,
+  map_add := λ x y,
+  begin apply injective_of_left_inverse h.left_inv,
+    change h _ = h _,
+    simp [is_ring_hom.map_add h],
+  end }
+
+local attribute [instance] blah
+
+lemma quotient_ring_mk_inv : ∀ (x : A × (non_zero_divisors A)),
+  @eq (quotient_ring A)
+  ⟦x⟧⁻¹ $ if h : x.1 = 0 then 0 else ⟦⟨x.2.val, x.1, mem_non_zero_divisors_of_ne_zero h⟩⟧
+| ⟨r,s,hs⟩ := rfl
+
+@[simp] lemma quotient_ring_mk (x : A × (non_zero_divisors A)) :
+  @eq (quotient_ring A)
+  ⟦x⟧ $ of_comm_ring A (non_zero_divisors A) (x.1) / of_comm_ring A (non_zero_divisors A) ((x.2).val) :=
+begin
+  simp [of_comm_ring, (/), algebra.div, quotient_ring_mk_inv],
+  rw dif_neg (ne_zero_of_mem_non_zero_divisors x.2.property),
+  cases x,
+  congr; simp
+end
+
+def frac_equiv_frac_of_equiv (h : A ≃ B) [is_ring_hom h] : quotient_ring A ≃ quotient_ring B :=
+{ to_fun := frac_map h (injective_of_left_inverse h.left_inv),
+  inv_fun := frac_map h.symm (injective_of_left_inverse h.symm.left_inv),
+  left_inv :=
+  begin
+    rintro ⟨x⟩,
+    erw frac_map_mk,
+    rw @is_field_hom.map_div _ _ _ _ (frac_map _ _) (valuation.foo _ _),
+    symmetry,
+    simp [frac_map_of_comm_ring],
+    exact quotient_ring_mk x
+  end,
+  right_inv :=
+  begin
+    rintro ⟨x⟩,
+    erw frac_map_mk,
+    rw @is_field_hom.map_div _ _ _ _ (frac_map _ _) (valuation.foo _ _),
+    symmetry,
+    simp [frac_map_of_comm_ring],
+    exact quotient_ring_mk x
+  end }
+
+end
+
+def valfield_of_valfield_of_eq_supp (h : supp v₁ = supp v₂) :
+  valuation_field v₁ → valuation_field v₂ :=
+frac_map (quot_of_quot_of_eq_supp h) (quot_of_quot_of_eq_supp_inj h)
+
+instance bar (h : supp v₁ = supp v₂) : is_field_hom (valfield_of_valfield_of_eq_supp h) :=
+by delta valfield_of_valfield_of_eq_supp; apply_instance
+
+def valfield_equiv_valfield_of_eq_supp (h : supp v₁ = supp v₂) : valuation_field v₁ ≃ valuation_field v₂ :=
+frac_equiv_frac_of_equiv (quot_equiv_quot_of_eq_supp h)
+
+instance barz (h : supp v₁ = supp v₂) :
+  is_field_hom (valfield_equiv_valfield_of_eq_supp h) := valuation.bar h
+
+end
+
+-- lemma ker_eq_ker_of_equiv (h : v₁.is_equiv v₂) :
+--   ker (of_free_group v₁) = ker (of_free_group v₂) :=
+-- begin
+--   ext f,
+--   split; rw [mem_ker, mem_ker]; intro hf,
+-- end
+
+-- why is this not in the library???
+-- there are other theorems about strict monos!!!
+lemma monotone_of_strict_mono {α β} [linear_order α] [preorder β]
+{f : α → β} (H : ∀ a b, a < b → f a < f b) :
+  monotone f :=
+λ a b, iff.mpr $ le_iff_le_of_strict_mono _ H
+
+lemma of_map_of_strict_mono {Γ₁ : Type u₁} [linear_ordered_comm_group Γ₁] (f : Γ → Γ₁) [is_group_hom f]
+-- for some reason there is no definition of strict monos. But there are theorems about them.
+(H : ∀ a b, a < b → f a < f b) :
+  is_equiv (v.map f (monotone_of_strict_mono H)) v :=
+begin
+  intros x y,
+  split,
+  swap,
+  intro h,
+  exact with_zero.map_monotone (monotone_of_strict_mono H) h,
+  change with_zero.map f _ ≤ with_zero.map f _ → _,
+  refine (le_iff_le_of_strict_mono _ _).mp,
+  exact with_zero.map_strict_mono H
+end
+
+-- Wedhorn 1.27 (i) => (iii)
+lemma of_inj_value_group (f : v₁.minimal_value_group.Γ → v₂.minimal_value_group.Γ)
+[is_group_hom f] (H : ∀ a b, a < b → f a < f b)
+(H : v₂.minimal_valuation = v₁.minimal_valuation.map f (monotone_of_strict_mono H)) :
+  v₁.is_equiv v₂ :=
+begin
+  refine is_equiv.trans _ (v₂.minimal_valuation_is_equiv),
+  refine is_equiv.trans (v₁.minimal_valuation_is_equiv.symm) _,
+  rw H,
+  symmetry,
+  exact of_map_of_strict_mono _ _
+end
+
+lemma is_equiv.comap_quot_of_quot (h : v₁.is_equiv v₂) :
+  (v₁.on_quot (set.subset.refl _)).is_equiv
+  (comap (v₂.on_quot (set.subset.refl _)) (quot_of_quot_of_eq_supp h.supp_eq)) :=
+begin
+  rw [← is_equiv.comap_on_quot, ← comap_comp],
+  simp [h],
+end
+
+lemma is_equiv.on_valuation_field_is_equiv (h : v₁.is_equiv v₂) :
+  v₁.on_valuation_field.is_equiv
+  (comap v₂.on_valuation_field (valfield_of_valfield_of_eq_supp h.supp_eq)) :=
+begin
+  intros x y,
+  show _ ≤ _ ↔ _ ≤ _,
+  dsimp [valfield_of_valfield_of_eq_supp],
+end
+
+def val_ring_equiv_of_is_equiv (h : v₁.is_equiv v₂) : v₁.valuation_ring ≃ v₂.valuation_ring :=
+subtype_equiv_of_subtype' (valfield_equiv_valfield_of_eq_supp h.supp_eq)
+begin
+  intro x,
+  show _ ≤ _ ↔ _ ≤ _,
+end
+
+-- Notes: if v1 equiv v2 then we need a bijection from the image of v1 to the
+-- image of v2; we need that the supports are the same; we need that
+-- the minimal_value_group for v2 is isomorphic to the subgroup of Γ₂ generated
+-- by the image of the stuff not in the support.
+-- More notes: https://leanprover.zulipchat.com/#narrow/stream/113488-general/topic/eq.2Erec.20goal
+
+-- Theorem we almost surely need -- two equivalence valuations have isomorphic
+-- value groups. But we're not ready for it yet.
+
+#check is_group_hom.mem_ker
+set_option pp.proofs true
+
+-- set_option trace.class_instances true
+
+set_option class.instance_max_depth 50
+-- Idea: prove Wedhorn 1.27.
+def minimal_valuations_biject_of_equiv (v₁ : valuation R Γ₁) (v₂ : valuation R Γ₂) (h : is_equiv v₁ v₂) :
+  (minimal_value_group v₁).Γ → (minimal_value_group v₂).Γ :=
+@quotient_group.map _ _ _ _ _ _ _ _ id is_group_hom.id _
+
+end
+-- λ g, quotient.lift_on' g (λ g, finsupp.prod g (λ r n, (minimal_value_group.mk v₂ r) ^ n)) $
+-- λ g₁ g₂ h12,
+-- begin
+--   change finsupp.prod _ _ = finsupp.prod _ _,
+--   change _ ∈ _ at h12,
+--   rw is_group_hom.mem_ker at h12,
+--   change finsupp.prod (-_ + _) _ = _ at h12,
+--   rw [finsupp.prod_add_index, finsupp.prod_neg_index', mul_eq_one_iff_eq_inv, inv_inj'] at h12,
+--   iterate 5 { sorry },
+--  cases h12 with h12 hoops,
+--    swap,cases hoops,
+/-  induction g with g g₁ g₂ h12,
+    exact finsupp.prod g (λ r n,(minimal_value_group.mk v₂ r) ^ n),
+  cases h12 with h12 hoops,
+    swap,cases hoops,
+  -- If φ1 is the function from R to Γ1 which is v1 away from the support and
+  -- sends the support to 1, then φ1 extends to a group hom Z[R] -> Γ1 (free ab group on R)
+  -- and h12 is the hypothesis that g₁⁻¹g₂ is in the kernel, so g₁ and g₂ get sent to
+  -- the same element of Γ1. We need the analogous result for φ2.
+  convert rfl,
+  suffices : finsupp.prod g₁ (λ (r : R) (n : ℤ), minimal_value_group.mk v₂ r ^ n) =
+             finsupp.prod g₂ (λ (r : R) (n : ℤ), minimal_value_group.mk v₂ r ^ n),
+   rw this,
+    swap,sorry,
+  generalize : quot.sound _ = h1,-/
+-- end
+
+end valuation
+
+/- quotes from zulip (mostly Mario) (all 2018)
+
+https://leanprover.zulipchat.com/#narrow/stream/116395-maths/topic/Perfectoid.20spaces/near/129009961
+
+class is_valuation {α : Type*} [linear_ordered_comm_group α]
+  {R : Type*} [comm_ring R] (f : R → option α) : Prop :=
+(map_zero : f 0 = 0)
+(map_one  : f 1 = 1)
+(map_mul  : ∀ x y, f (x * y) = f x * f y)
+(map_add  : ∀ x y, f (x + y) ≤ f x ∨ f (x + y) ≤ f y)
+
+namespace is_valuation
+
+...
+
+structure valuation (R : Type*) [comm_ring R] (α : Type*) [Hα : linear_ordered_comm_group α] :=
+(f : R → option α)
+(Hf : is_valuation f)
+
+...
+
+**All 03 Jul 2018** Mario + comments from me
+
+MC: What's wrong, again, with defining Spv as the collection of all valuation relations?
+KB: All proofs need an actual valuation
+MC: You can define your own version of quot.lift and quot.mk that take valuations
+MC: valuation functions that is
+[quot.lift is the statement that if I have a function on valuations which is constant
+on equiv classes then I can produce a function on Spv]
+MC: You only use the relations as inhabitants of the type so that the universe isn't pushed up,
+    but all the work uses functions
+MC: You will need to prove the computation rule, so it won't be definitional, but otherwise it
+    should work smoothly if your API is solid
+MC: No equivalence class needed either
+MC: quot.mk takes a valuation function and produces an element of Spv
+MC: quot.lift takes a function defined on valuation functions and produces a function defined on Spv
+KB: So what about proofs which go "Spv(R) is compact. Proof: take an element of Spv(R), call it v or
+    f or whatever, and now manipulate f in the following way..."
+MC: That's quot.lift
+MC: Actually you will want quot.ind as well
+["any subset of the quotient type containing the image of quot.mk is everything"]
+or equivalently quot.exists_rep
+[lemma exists_rep {α : Sort u} {r : α → α → Prop} (q : quot r) : ∃ a : α, (quot.mk r a) = q :=
+]
+MC: that is, for every element of Spv there is a valuation function that quot.mk's to it
+MC: Note it's not actually a function producing valuation functions, it's an exists
+MC: if you prove analogues of those theorems for your type, then you have constructed the
+    quotient up to isomorphism
+MC: This all has a category theoretic interpretation as a coequalizer, and all constructions
+    are natural in that category
+MC: As opposed to, say, quot.out, which picks an element from an equivalence class
+MC: Although in your case if I understand correctly you also have a canonical way to define quot.out
+    satisfying some other universal property to do with the ordered group
+    where the valuation and ring have to share the same universe.
+    You can prove that the universe need not be the same as part of the universal properties
+    i.e. Spv.mk takes as input a valuation function  (v : valuation R A) where {R : Type u} and
+    {A : Type v} (so it isn't just instantiating the exists)
+KB: "If you want to be polymorphic" -- I just want to do maths. I have no idea if I want to be polymorphic.
+     If I just want to define a perfectoid space, do I want to be polymorphic?
+MC : In lean, you should usually be polymorphic
+     at least in contravariant positions (i.e. the inputs should be maximally polymorphic, the output should
+      be minimally polymorphic)
+     This is why we don't have nat : Type u
+     The general rule is to keep types out of classes if at all possible. Lean behaves better when the
+     types are given as "alpha" rather than "the type inside v", particularly if you start manipulating
+     the functions (adding them, say).
+     It is the same things that make the difference between bundled vs unbundled groups. When
+     working "internally", i.e. calculations using the monoid structure, it is better for the type
+     to be exposed as a variable
+-/