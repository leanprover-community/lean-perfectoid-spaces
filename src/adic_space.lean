--- conflicted
+++ resolved
@@ -8,13 +8,10 @@
 import for_mathlib.topology
 import for_mathlib.topological_structures
 import for_mathlib.subring
-<<<<<<< HEAD
 import linear_algebra.basic linear_algebra.subtype_module
-=======
 import continuous_valuations
 
 universe u 
->>>>>>> f7998e10
 
 open nat function
 
@@ -40,7 +37,6 @@
 theorem p_is_power_bounded [p : Prime] : is_power_bounded (p : power_bounded_subring R) := sorry
 
 variable {R}
-<<<<<<< HEAD
 
 def topologically_nilpotent (r : R) : Prop :=
 ∀ U ∈ (nhds (0 :R)).sets, ∃ N : ℕ, ∀ n : ℕ, n > N → r^n ∈ U
@@ -48,6 +44,24 @@
 definition is_pseudo_uniformizer (ϖ : units R) : Prop := topologically_nilpotent ϖ.val
 
 end topological_ring
+
+section pow_ideal
+
+variables {α : Type u} [comm_ring α] (S T T₁ T₂ : set α)
+variables [is_ideal S]
+
+def mul_ideal (T₁ T₂ : set α) : set α :=
+span { x | ∃ y z, y ∈ T₁ ∧ z ∈ T₂ ∧ x = y * z}
+
+def pow_ideal : ℕ → set α
+| 0 := set.univ
+| (n+1) := mul_ideal (pow_ideal n) T
+
+instance pow_ideal.is_ideal (n : ℕ) : is_ideal (pow_ideal S n) :=
+nat.cases_on n (@is_ideal.mk _ _ _ $ is_submodule.univ) $ λ n,
+span.is_ideal _
+
+end pow_ideal
 
 -- Scholze : "Recall that a topological ring R is Tate if it contains an
 -- open and bounded subring R0 ⊂ R and a topologically nilpotent unit pi ∈ R; such elements are
@@ -81,42 +95,13 @@
 
 def is_ring_of_definition (R₀ : set R) [is_subring R₀] :=
 ∃ (I : set R₀) [hI : is_ideal I], @is_pair_of_definition _ _ _ _ _ R₀ _ I hI
-=======
-definition is_pseudo_uniformizer : R → Prop := sorry
-
--- definition power (R : Type) [comm_ring R] (n : ℕ) (I : set R) [is_ideal I] := I ^ n 
-
---definition Iadic_topology {R : Type*} [comm_ring R] (I : set R) [is_ideal I] : topological_space R :=
---topological_space.generate_from {U : set R | ∃ (n : ℕ) (r : R), U = r + I ^ n } 
-
-end topological_ring
-
-section pow_ideal
-
-variables {α : Type u} [comm_ring α] (S T T₁ T₂ : set α)
-variables [is_ideal S]
-
-def mul_ideal (T₁ T₂ : set α) : set α :=
-span { x | ∃ y z, y ∈ T₁ ∧ z ∈ T₂ ∧ x = y * z}
-
-def pow_ideal : ℕ → set α
-| 0 := set.univ
-| (n+1) := mul_ideal (pow_ideal n) T
-
-instance pow_ideal.is_ideal (n : ℕ) : is_ideal (pow_ideal S n) :=
-nat.cases_on n (@is_ideal.mk _ _ _ $ is_submodule.univ) $ λ n,
-span.is_ideal _
-
-end pow_ideal
->>>>>>> f7998e10
 
 -- f-adic rings are called Huber rings by Scholze.
 -- Topological ring A contains on open subring A0 such that the subspace topology on A0 is
 -- I-adic, where I is a finitely generated ideal of A0 .
-<<<<<<< HEAD
-class Huber_ring (R : Type) extends comm_ring R, topological_space R, topological_ring R :=
+class Huber_ring₂ (R : Type) extends comm_ring R, topological_space R, topological_ring R :=
 (exists_ring_of_definition : ∃ (R₀ : set R) [is_subring R₀], is_ring_of_definition R₀)
-=======
+
 class Huber_ring (R : Type*) extends comm_ring R, topological_space R, topological_ring R :=
 (S : set R) [HS : is_subring S]
 (J : set S) [HJ : is_ideal J]
@@ -125,14 +110,6 @@
 (H2 : ∀ K : set S, 0 ∈ K
   → @topological_space.is_open S (topological_space.induced subtype.val to_topological_space) K
   → ∃ n, pow_ideal J n ⊆ K)
-
--- Scholze : "Recall that a topological ring R is Tate if it contains an
--- open and bounded subring R0 ⊂ R and a topologically nilpotent unit pi ∈ R; such elements are
--- called pseudo-uniformizers.""
--- we need definitions of bounded subsete and topologically nilpotent -- and do we have unit? Probably.
-class Tate_ring (R : Type*) extends comm_ring R, topological_space R, topological_ring R :=
-(unfinished2 : sorry)
->>>>>>> f7998e10
 
 -- TODO should have an instance going from Tate to Huber
 
