import data.nat.prime
import algebra.group_power
import topology.algebra.ring
import topology.opens

import for_mathlib.prime
import for_mathlib.is_cover
import for_mathlib.sheaves.sheaf_of_topological_rings
import for_mathlib.sheaves.stalk_of_rings

import continuous_valuations
import Spa
import Huber_pair

universe u

open nat function
open topological_space

namespace sheaf_of_topological_rings

<<<<<<< HEAD
instance meh' {X : Type*} [topological_space X] (𝒪X : sheaf_of_topological_rings X) (U : opens X) :
=======
instance topological_space {X : Type*} [topological_space X] (𝒪X : sheaf_of_topological_rings X) (U : opens X) :
topological_space (𝒪X.F.F U) := presheaf_of_topological_rings.topological_space_sections 𝒪X.F U

instance topological_ring {X : Type*} [topological_space X] (𝒪X : sheaf_of_topological_rings X) (U : opens X) :
>>>>>>> fbc64986
  topological_ring (𝒪X.F.F U) := presheaf_of_topological_rings.Ftop_ring 𝒪X.F U

instance topological_add_group {X : Type*} [topological_space X] (𝒪X : sheaf_of_topological_rings X) (U : opens X) :
  topological_add_group (𝒪X.F.F U) := topological_ring.to_topological_add_group (𝒪X.F.F U)

--FIXME -- should be local
def uniform_space {X : Type*} [topological_space X] (𝒪X : sheaf_of_topological_rings X) (U : opens X) :
  uniform_space (𝒪X.F.F U) := topological_add_group.to_uniform_space (𝒪X.F.F U)

end sheaf_of_topological_rings

section 𝒱
local attribute [instance] sheaf_of_topological_rings.uniform_space

/-- Wedhorn's category 𝒱 -/
structure 𝒱 (X : Type*) [topological_space X] :=
(𝒪X : sheaf_of_topological_rings X)
(complete : ∀ U : opens X, complete_space (𝒪X.F.F U))
(valuation : ∀ x : X, Spv (stalk_of_rings 𝒪X.to_presheaf_of_topological_rings.to_presheaf_of_rings x))
(local_stalks : ∀ x : X, is_local_ring (stalk_of_rings 𝒪X.to_presheaf_of_rings x))
(supp_maximal : ∀ x : X, ideal.is_maximal (_root_.valuation.supp (valuation x).out))

end 𝒱

/-- An auxiliary category 𝒞.  -/
structure 𝒞 (X : Type*) [topological_space X] :=
(𝒪X : presheaf_of_topological_rings X)
(valuation: ∀ x : X, Spv (stalk_of_rings 𝒪X.to_presheaf_of_rings x))

def 𝒱.to_𝒞 {X : Type*} [topological_space X] (F : 𝒱 X) : 𝒞 X :=
{ 𝒪X := F.𝒪X.to_presheaf_of_topological_rings,
  valuation := F.valuation}
/- todo :
Term of type 𝒞 for each Huber pair
Open set in X -> induced 𝒞 structure
morphisms and isomorphisms in 𝒞
definition of adic space
-/

--definition affinoid_adic_space (A : Huber_pair) : 𝓥pre := sorry

-- unwritten -- it's a full subcat of 𝓥pre
class preadic_space (X : Type*) extends topological_space X

-- not logically necessary but should be easy
instance (A : Huber_pair) : preadic_space (Spa A) := sorry

-- attribute [class] _root_.is_open

instance preadic_space_restriction {X : Type*} [preadic_space X] {U : opens X} :
  preadic_space U.val := sorry

-- unwritten
class adic_space (X : Type*) extends preadic_space X
-- note Wedhorn remark 8.19; being a sheaf of top rings involves a topological condition

-- a preadic_space_equiv is just an isom in 𝓥pre, or an isomorphism of preadic spaces.
-- unwritten
structure preadic_space_equiv (X Y : Type*) [AX : preadic_space X] [AY : preadic_space Y] extends equiv X Y

definition is_preadic_space_equiv (X Y : Type*) [AX : preadic_space X] [AY : preadic_space Y] :=
  nonempty (preadic_space_equiv X Y)

definition preadic_space_pullback {X : Type*} [preadic_space X] (U : set X) := {x : X // x ∈ U}

instance pullback_is_preadic_space {X : Type*} [preadic_space X] (U : set X) : preadic_space (preadic_space_pullback U) := sorry

-- notation `is_open` := _root_.is_open<|MERGE_RESOLUTION|>--- conflicted
+++ resolved
@@ -19,14 +19,10 @@
 
 namespace sheaf_of_topological_rings
 
-<<<<<<< HEAD
-instance meh' {X : Type*} [topological_space X] (𝒪X : sheaf_of_topological_rings X) (U : opens X) :
-=======
 instance topological_space {X : Type*} [topological_space X] (𝒪X : sheaf_of_topological_rings X) (U : opens X) :
 topological_space (𝒪X.F.F U) := presheaf_of_topological_rings.topological_space_sections 𝒪X.F U
 
 instance topological_ring {X : Type*} [topological_space X] (𝒪X : sheaf_of_topological_rings X) (U : opens X) :
->>>>>>> fbc64986
   topological_ring (𝒪X.F.F U) := presheaf_of_topological_rings.Ftop_ring 𝒪X.F U
 
 instance topological_add_group {X : Type*} [topological_space X] (𝒪X : sheaf_of_topological_rings X) (U : opens X) :
