import for_mathlib.prime
import for_mathlib.is_cover 
import analysis.topology.topological_structures
import data.nat.prime 
import algebra.group_power
import for_mathlib.presheaves
import for_mathlib.topology

open nat function

variables (R : Type) [comm_ring R] [topological_space R] [topological_ring R]  

-- Schol= : "Recall that a topological ring R is Tate if it contains an
-- open and bounded subring R0 ⊂ R and a topologically nilpotent unit pi ∈ R; such elements are
-- called pseudo-uniformizers.""
-- we need definitions of bounded subsete and topologically nilpotent -- and do we have unit? Probably.
class Tate_ring (R : Type) extends comm_ring R, topological_space R, topological_ring R :=
(unfinished : sorry)

-- f-adic rings are called Huber rings by Scholze.
-- Topological ring A contains on open subring A0 such that the subspace topology on A0 is
-- I-adic, where I is a finitely generated ideal of A0 .
class Huber_ring (R : Type) extends comm_ring R, topological_space R, topological_ring R :=
(unfinished2 : sorry)

-- TODO should have an instance going from Tate to Huber

-- peredicates we need for topological rings
definition is_complete (R : Type) [topological_space R] [comm_ring R] [topological_ring R] : Prop := sorry 
definition is_uniform (R : Type) : Prop := sorry 
definition is_bounded {R : Type} [topological_space R] [comm_ring R] [topological_ring R] 
  (U : set R) : Prop := sorry
definition is_power_bounded {R : Type} (r : R) : Prop := sorry 
definition power_bounded_subring (R : Type) := {r : R // is_power_bounded r}
instance subring_to_ring (R : Type) : has_coe (power_bounded_subring R) R := ⟨subtype.val⟩ 
instance power_bounded_subring_is_ring (R : Type) : comm_ring (power_bounded_subring R) := sorry
theorem p_is_power_bounded (R : Type) [p : Prime] : is_power_bounded (p : power_bounded_subring R) := sorry
definition is_pseudo_uniformizer {R : Type} : R → Prop := sorry
definition is_subring {R : Type} [comm_ring R] : set R → Prop := sorry 
definition is_integrally_closed {R : Type} [comm_ring R] : set R → Prop := sorry  


-- Wedhorn Def 7.14
structure is_ring_of_integral_elements {R : Type} [Huber_ring R] (Rplus : set R) : Prop :=
[is_subring : is_subring Rplus]
(is_open : is_open Rplus)
(is_int_closed : is_integrally_closed Rplus)
(is_power_bounded : Rplus ⊆ { r : R | is_power_bounded r})

-- a Huber Ring is an f-adic ring.
-- a Huber Pair is what Huber called an Affinoid Ring.
structure Huber_pair :=
(R : Type) 
[RHuber : Huber_ring R]
(Rplus : set R)
[intel : is_ring_of_integral_elements Rplus]

instance : has_coe_to_sort Huber_pair := 
{ S := Type, coe := λ A,A.R}

postfix `⁺` : 66 := λ R : Huber_pair _, R.Rplus  

definition Spa (A : Huber_pair) : Type := sorry
instance Spa_topology (A : Huber_pair) : topological_space (Spa A) := sorry 

--definition 𝓞_X (A : Huber_pair) : presheaf_of_rings (Spa A) := sorry 
-- it's a presheaf of complete topological rings on all opens (defined on rational opens
-- first and then extended to all via proj limits) -- Huber p75
-- most of that would not be in the adic_space file.

--structure 𝓥pre :=
--(X : sorry)
--(𝓞X : sorry)
--(v : sorry)

/-
We denote by 𝓥pre the category of tuples X = (X, O X , (v x ) x∈X ), where
(a) X is a topological space,
(b) 𝓞_X is a presheaf of complete topological rings on X such that the stalk 𝓞_X,x of
𝓞_X (considered as a presheaf of rings) is a local ring,
(c) v_x is an equivalence class of valuations on the stalk 𝓞_X,x such that supp(v_x) is the
maximal ideal of 𝓞_X,x .

Wedhorn p76 shows how Spa(A) gives an object of this for A a Huber pair
-/

--definition affinoid_adic_space (A : Huber_pair) : 𝓥pre := sorry

-- unwritten -- it's a full subcat of 𝓥pre
class preadic_space (X : Type) extends topological_space X 

-- not logically necessary but should be easy
instance (A : Huber_pair) : preadic_space (Spa A) := sorry 

-- attribute [class] _root_.is_open 

<<<<<<< HEAD
instance preadic_space_restriction {X : Type} [preadic_space X] {U : opens X} :
  preadic_space U := sorry
=======
instance preadic_space_restriction {X : Type} [preadic_space X] {U : set X} [is_open U] :
  preadic_space {x : X // x ∈ U} := sorry
>>>>>>> b1e64891

-- unwritten 
class adic_space (X : Type) extends preadic_space X

-- a preadic_space_equiv is just an isom in 𝓥pre, or an isomorphism of preadic spaces.
-- is homeo in Lean yet?
-- unwritten
structure preadic_space_equiv (X Y : Type) [AX : preadic_space X] [AY : preadic_space Y] extends equiv X Y

definition is_preadic_space_equiv (X Y : Type) [AX : preadic_space X] [AY : preadic_space Y] := 
  nonempty (preadic_space_equiv X Y)

definition preadic_space_pullback {X : Type} [preadic_space X] (U : set X) := {x : X // x ∈ U}

instance pullback_is_preadic_space {X : Type} [preadic_space X] (U : set X) : preadic_space (preadic_space_pullback U) := sorry 

-- notation `is_open` := _root_.is_open<|MERGE_RESOLUTION|>--- conflicted
+++ resolved
@@ -94,13 +94,8 @@
 
 -- attribute [class] _root_.is_open 
 
-<<<<<<< HEAD
 instance preadic_space_restriction {X : Type} [preadic_space X] {U : opens X} :
   preadic_space U := sorry
-=======
-instance preadic_space_restriction {X : Type} [preadic_space X] {U : set X} [is_open U] :
-  preadic_space {x : X // x ∈ U} := sorry
->>>>>>> b1e64891
 
 -- unwritten 
 class adic_space (X : Type) extends preadic_space X
