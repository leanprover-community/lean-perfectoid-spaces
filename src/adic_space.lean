import for_mathlib.prime
import for_mathlib.ideals
import for_mathlib.is_cover 
import analysis.topology.topological_structures
import data.nat.prime 
import algebra.group_power
import power_bounded
import for_mathlib.presheaves
import for_mathlib.topology
import for_mathlib.topological_structures
import for_mathlib.subring
import linear_algebra.basic linear_algebra.subtype_module
import continuous_valuations

universe u 

open function

section topological_ring
<<<<<<< HEAD
variables {R : Type} [comm_ring R] [topological_space R] [topological_ring R]  
=======
variables {R : Type*} [comm_ring R] [topological_space R] [topological_ring R]

/-- Wedhorn Definition 5.27 page 36 -/
definition is_bounded (B : set R) : Prop :=
∀ U ∈ (nhds (0 :R)).sets, ∃ V ∈ (nhds (0 :R)).sets, ∀ v ∈ V, ∀ b ∈ B, v*b ∈ U

definition is_power_bounded (r : R) : Prop := is_bounded (powers r)

variable (R)
definition power_bounded_subring := {r : R | is_power_bounded r}

instance power_bounded_subring_to_ring : has_coe (power_bounded_subring R) R := ⟨subtype.val⟩ 
instance power_bounded_subring_is_ring  : comm_ring (power_bounded_subring R) := sorry
instance : topological_space (power_bounded_subring R) := subtype.topological_space
instance : topological_ring (power_bounded_subring R) := sorry

definition is_uniform : Prop := is_bounded (power_bounded_subring R)

theorem p_is_power_bounded [p : Prime] : is_power_bounded (p : power_bounded_subring R) := sorry
>>>>>>> c65c95bf

variable {R}

def topologically_nilpotent (r : R) : Prop :=
∀ U ∈ (nhds (0 :R)).sets, ∃ N : ℕ, ∀ n : ℕ, n > N → r^n ∈ U

definition is_pseudo_uniformizer (ϖ : units R) : Prop := topologically_nilpotent ϖ.val

end topological_ring

section pow_ideal

variables {α : Type u} [comm_ring α] (S T T₁ T₂ : set α)
variables [is_ideal S]

def mul_ideal (T₁ T₂ : set α) : set α :=
span { x | ∃ y z, y ∈ T₁ ∧ z ∈ T₂ ∧ x = y * z}

def pow_ideal : ℕ → set α
| 0 := set.univ
| (n+1) := mul_ideal (pow_ideal n) T

instance pow_ideal.is_ideal (n : ℕ) : is_ideal (pow_ideal S n) :=
nat.cases_on n (@is_ideal.mk _ _ _ $ is_submodule.univ) $ λ n,
span.is_ideal _

end pow_ideal

-- Scholze : "Recall that a topological ring R is Tate if it contains an
-- open and bounded subring R0 ⊂ R and a topologically nilpotent unit pi ∈ R; such elements are
-- called pseudo-uniformizers.""
-- we need definitions of bounded subsets and topologically nilpotent -- and do we have unit? Probably.
class Tate_ring (R : Type) extends comm_ring R, topological_space R, topological_ring R :=
(R₀ : set R)
(R₀_is_open : is_open R₀)
(R₀_is_subring : is_subring R₀)
(ϖ : units R)
(ϖ_is_pseudo_uniformizer : is_pseudo_uniformizer ϖ)

def is_finitely_generated {R : Type} [comm_ring R] (M : Type) [module R M] : Prop :=
∃ b : finset M, M = span {m | m ∈ b}

def adic_topology {R : Type} [comm_ring R] (I : set R) [is_ideal I] : topological_space R :=
begin
  have adic_nhd_of_zero : ℕ → (set R) := λn, span {i | ∃ x : multiset I, x.card = n ∧ i = (x.map subtype.val).prod},
  have adic_nhd_of : R → set (set R) := λr, (set.range (λn : ℕ, {r' | ((r' : R) - r) ∈ adic_nhd_of_zero n})),
  have adic_nhds := ⋃₀ (set.range adic_nhd_of),
  exact topological_space.generate_from adic_nhds
end

def ideal_to_module {R : Type} [comm_ring R] (I : set R) [is_ideal I] : module R I := sorry

variables {R : Type} [comm_ring R] [topological_space R] [topological_ring R]

def is_pair_of_definition [T : topological_space R] (R₀ : set R) [is_subring R₀] (I : set R₀) [is_ideal I]: Prop :=
topological_space.induced (@subtype.val _ (R₀ : set R)) T = adic_topology I ∧
@is_finitely_generated _ _ I (ideal_to_module I)

def is_ring_of_definition (R₀ : set R) [is_subring R₀] :=
∃ (I : set R₀) [hI : is_ideal I], @is_pair_of_definition _ _ _ _ _ R₀ _ I hI

-- f-adic rings are called Huber rings by Scholze.
-- Topological ring A contains on open subring A0 such that the subspace topology on A0 is
-- I-adic, where I is a finitely generated ideal of A0 .
class Huber_ring₂ (R : Type) extends comm_ring R, topological_space R, topological_ring R :=
(exists_ring_of_definition : ∃ (R₀ : set R) [is_subring R₀], is_ring_of_definition R₀)

class Huber_ring (R : Type*) extends comm_ring R, topological_space R, topological_ring R :=
(S : set R) [HS : is_subring S]
(J : set S) [HJ : is_ideal J]
(HJ_fin : ∃ gen : set S, set.finite gen ∧ span gen = J)
(H1 : ∀ n, @topological_space.is_open S (topological_space.induced subtype.val to_topological_space) (pow_ideal J n))
(H2 : ∀ K : set S, 0 ∈ K
  → @topological_space.is_open S (topological_space.induced subtype.val to_topological_space) K
  → ∃ n, pow_ideal J n ⊆ K)

-- TODO should have an instance going from Tate to Huber


-- Wedhorn Def 7.14
structure is_ring_of_integral_elements {R : Type u} [Huber_ring R] (Rplus : set R) : Prop :=
[is_subring : is_subring Rplus]
(is_open : is_open Rplus)
(is_int_closed : is_integrally_closed Rplus)
(is_power_bounded : Rplus ⊆ { r : R | is_power_bounded r})

-- a Huber Ring is an f-adic ring.
-- a Huber Pair is what Huber called an Affinoid Ring.
structure Huber_pair :=
(R : Type u) 
[RHuber : Huber_ring R]
(Rplus : set R)
[intel : is_ring_of_integral_elements Rplus]

instance : has_coe_to_sort Huber_pair := 
{ S := Type, coe := Huber_pair.R}

instance Huber_pair.Huber_ring (A : Huber_pair) : Huber_ring A.R := A.RHuber 

postfix `⁺` : 66 := λ R : Huber_pair _, R.Rplus  

definition Spa (A : Huber_pair) := {vs : Spv A.R // Spv.is_continuous vs ∧ ∀ r : A.R, r ∈ A.Rplus → vs.val r 1}

instance (A : Huber_pair) : topological_space (Spa A) := by unfold Spa; apply_instance 

--definition 𝓞_X (A : Huber_pair) : presheaf_of_rings (Spa A) := sorry 
-- it's a presheaf of complete topological rings on all opens (defined on rational opens
-- first and then extended to all via proj limits) -- Huber p75
-- most of that would not be in the adic_space file.

--structure 𝓥pre :=
--(X : sorry)
--(𝓞X : sorry)
--(v : sorry)

/-
We denote by 𝓥pre the category of tuples X = (X, O X , (v x ) x∈X ), where
(a) X is a topological space,
(b) 𝓞_X is a presheaf of complete topological rings on X such that the stalk 𝓞_X,x of
𝓞_X (considered as a presheaf of rings) is a local ring,
(c) v_x is an equivalence class of valuations on the stalk 𝓞_X,x such that supp(v_x) is the
maximal ideal of 𝓞_X,x .

Wedhorn p76 shows how Spa(A) gives an object of this for A a Huber pair
-/

--definition affinoid_adic_space (A : Huber_pair) : 𝓥pre := sorry

-- unwritten -- it's a full subcat of 𝓥pre
class preadic_space (X : Type) extends topological_space X 

-- not logically necessary but should be easy
instance (A : Huber_pair) : preadic_space (Spa A) := sorry 

-- attribute [class] _root_.is_open 

instance preadic_space_restriction {X : Type} [preadic_space X] {U : opens X} :
  preadic_space U := sorry

-- unwritten 
class adic_space (X : Type) extends preadic_space X

-- a preadic_space_equiv is just an isom in 𝓥pre, or an isomorphism of preadic spaces.
-- is homeo in Lean yet?
-- unwritten
structure preadic_space_equiv (X Y : Type) [AX : preadic_space X] [AY : preadic_space Y] extends equiv X Y

definition is_preadic_space_equiv (X Y : Type) [AX : preadic_space X] [AY : preadic_space Y] := 
  nonempty (preadic_space_equiv X Y)

definition preadic_space_pullback {X : Type} [preadic_space X] (U : set X) := {x : X // x ∈ U}

instance pullback_is_preadic_space {X : Type} [preadic_space X] (U : set X) : preadic_space (preadic_space_pullback U) := sorry 

-- notation `is_open` := _root_.is_open<|MERGE_RESOLUTION|>--- conflicted
+++ resolved
@@ -17,9 +17,7 @@
 open function
 
 section topological_ring
-<<<<<<< HEAD
-variables {R : Type} [comm_ring R] [topological_space R] [topological_ring R]  
-=======
+
 variables {R : Type*} [comm_ring R] [topological_space R] [topological_ring R]
 
 /-- Wedhorn Definition 5.27 page 36 -/
@@ -39,7 +37,6 @@
 definition is_uniform : Prop := is_bounded (power_bounded_subring R)
 
 theorem p_is_power_bounded [p : Prime] : is_power_bounded (p : power_bounded_subring R) := sorry
->>>>>>> c65c95bf
 
 variable {R}
 
