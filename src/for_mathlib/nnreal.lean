--- conflicted
+++ resolved
@@ -1,11 +1,8 @@
 import data.real.nnreal
 import analysis.complex.exponential
 
-<<<<<<< HEAD
-=======
 import for_mathlib.cardinal
 
->>>>>>> 5bfad6d7
 import valuation.linear_ordered_comm_group_with_zero
 
 namespace nnreal
@@ -50,96 +47,4 @@
   .. (infer_instance : linear_order nnreal),
   .. (infer_instance : comm_semiring nnreal) }
 
-<<<<<<< HEAD
---move this
-lemma cardinal.eq_one_iff_nonempty_subsingleton {α : Type*} :
-  cardinal.mk α = 1 ↔ (nonempty α ∧ subsingleton α) :=
-begin
-  symmetry,
-  rw [← cardinal.ne_zero_iff_nonempty, ← cardinal.le_one_iff_subsingleton],
-  rw [eq_iff_le_not_lt, ← cardinal.succ_zero, cardinal.lt_succ, cardinal.le_zero, and_comm],
-end
-
--- move this
-lemma exists_one_lt {α : Type*} [linear_ordered_comm_group α] (S : set α) [h : is_proper_convex S] :
-  ∃ a : α, a ∈ S ∧ 1 < a :=
-begin
-  choose x y hx hy hxy using h.exists_ne,
-  rcases lt_trichotomy 1 x with Hx|rfl|Hx,
-  { use [x, hx, Hx] },
-  { rcases lt_trichotomy 1 y with Hy|rfl|Hy,
-    { use [y, hy, Hy] },
-    { contradiction },
-    { refine ⟨y⁻¹, is_convex.inv_mem hy, _⟩,
-      simpa using mul_lt_right y⁻¹ Hy, } },
-  { refine ⟨x⁻¹, is_convex.inv_mem hx, _⟩,
-    simpa using mul_lt_right x⁻¹ Hx, }
-end
-
--- move this
-lemma exists_lt_one {α : Type*} [linear_ordered_comm_group α] (S : set α) [h : is_proper_convex S] :
-  ∃ a : α, a ∈ S ∧ a < 1 :=
-begin
-  rcases exists_one_lt S with ⟨x, H1, H2⟩,
-  use [x⁻¹, is_convex.inv_mem H1],
-  simpa using mul_lt_right x⁻¹ H2,
-end
-
-open_locale classical
-
--- move this
-lemma is_convex.mem_of_between' {α : Type*} [linear_ordered_comm_group α]
-  (S : set α) [h : is_proper_convex S]
-  {a b c : α} (ha : a ∈ S) (hc : c ∈ S) (hab : a ≤ b) (hbc : b ≤ c) :
-  b ∈ S :=
-begin
-  cases le_total b 1 with hb hb,
-  { exact is_convex.mem_of_between hab hb ha },
-  rw ← _root_.inv_inv b,
-  apply is_convex.inv_mem,
-  apply @is_convex.mem_of_between α _ S _ c⁻¹ _ _ _ (is_convex.inv_mem hc),
-  { contrapose! hbc, have := mul_lt_right (b*c) hbc,
-    rwa [inv_mul_cancel_left, mul_left_comm, mul_left_inv, mul_one] at this },
-  { contrapose! hb, simpa using mul_lt_right b hb, }
-end
-
--- move this
-lemma is_convex.pow_mem {α : Type*} [linear_ordered_comm_group α]
-  (S : set α) [h : is_proper_convex S] {a : α} (ha : a ∈ S) (n : ℕ) :
-  a^n ∈ S :=
-begin
-  induction n with n ih, { rw pow_zero, exact is_convex.one_mem S },
-  rw pow_succ, exact is_convex.mul_mem ha ih,
-end
-
--- move this
-lemma is_convex.gpow_mem {α : Type*} [linear_ordered_comm_group α]
-  (S : set α) [h : is_proper_convex S] {a : α} (ha : a ∈ S) :
-  ∀ (n : ℤ), a^n ∈ S
-| (int.of_nat n) := by { rw [gpow_of_nat], exact is_convex.pow_mem S ha n }
-| -[1+n] := by { apply is_convex.inv_mem, exact is_convex.pow_mem S ha _ }
-
-lemma height : height (units nnreal) = 1 :=
-begin
-  refine cardinal.eq_one_iff_nonempty_subsingleton.mpr ⟨⟨⟨set.univ, _⟩⟩, ⟨_⟩⟩,
-  { constructor, any_goals { intros, exact set.mem_univ _ },
-    have h2 : (2:nnreal) ≠ 0 := by norm_num,
-    let two : units nnreal := group_with_zero.mk₀ 2 (by norm_num),
-    refine ⟨1, two, set.mem_univ _, set.mem_univ _, _⟩,
-    rw [ne.def, units.ext_iff], show (1:nnreal) ≠ 2, by norm_num, },
-  { suffices key : ∀ S : set (units nnreal), is_proper_convex S → S = set.univ,
-    { intros S T, rw [subtype.ext, key S.1 S.2, key T.1 T.2], },
-    intros S hS, resetI,
-    rw set.eq_univ_iff_forall, intro y,
-    cases le_total 1 y with Hy Hy,
-    { rcases exists_one_lt S with ⟨x, hx, Hx⟩,
-      obtain ⟨n, hn⟩ : ∃ (n : ℕ), y ≤ x^n := sorry,
-      exact is_convex.mem_of_between' S (is_convex.one_mem S) (is_convex.pow_mem S hx _) Hy hn, },
-    { rcases exists_lt_one S with ⟨x, hx, Hx⟩,
-      obtain ⟨n, hn⟩ : ∃ (n : ℕ), x^n ≤ y := sorry,
-      exact is_convex.mem_of_between hn Hy (is_convex.pow_mem S hx _) } }
-end
-
-=======
->>>>>>> 5bfad6d7
 end nnreal