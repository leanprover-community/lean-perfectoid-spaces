/-
  Sheaf of topological rings.
-/
import algebra.pi_instances

import for_mathlib.sheaves.sheaf_of_rings
import for_mathlib.sheaves.presheaf_of_topological_rings

universes u

-- A sheaf of topological rings is a sheaf of rings with the extra condition
-- that the map from 𝒪_X(U) to ∏𝒪_X(U_i) is a homeomorphism onto its image
-- (and not just continuous).

open topological_space presheaf_of_topological_rings

def sheaf.gluing_map {α : Type u} [topological_space α]
  (F : presheaf_of_topological_rings α) {U : opens α} (OC : covering U) :
  F U → {s : Π i, F (OC.Uis i) //
(∀ j k, res_to_inter_left F.to_presheaf (OC.Uis j) (OC.Uis k) (s j) =
        res_to_inter_right F (OC.Uis j) (OC.Uis k) (s k))} :=
λ S, ⟨λ i, F.res U (OC.Uis i) (subset_covering i) S, begin
  intros,
  unfold res_to_inter_right,
  unfold res_to_inter_left,
  rw ←F.to_presheaf.Hcomp',
  exact F.to_presheaf.Hcomp' U (OC.Uis k) _ _ _ S,
end⟩

def presheaf_of_topological_rings.homeo {α : Type u} [topological_space α]
  (F : presheaf_of_topological_rings α) :=
∀ {U} (OC : covering U), is_open_map (sheaf.gluing_map F OC)

structure sheaf_of_topological_rings (α : Type u) [T : topological_space α] :=
(F        : presheaf_of_topological_rings α)
(locality : locality F.to_presheaf) -- two sections which are locally equal are equal
(gluing   : gluing F.to_presheaf) -- a section can be defined locally
(homeo    : presheaf_of_topological_rings.homeo F) -- topology on sections is compatible with glueing

section sheaf_of_topological_rings

<<<<<<< HEAD
-- still a bit unsure about which of these instances are good ideas. No diamond risks though
instance sheaf_of_topological_rings.to_presheaf_of_topological_rings
  {α : Type u} [topological_space α] :
  has_coe (sheaf_of_rings α) (presheaf_of_rings α) :=
⟨λ S, S.F⟩
=======
def sheaf_of_topological_rings.to_presheaf_of_topological_rings
  {α : Type u} [topological_space α] (S : sheaf_of_topological_rings α) :
(presheaf_of_topological_rings α) := S.F

def sheaf_of_topological_rings.to_presheaf_of_rings {α : Type u} [topological_space α]
  (F : sheaf_of_topological_rings α) : presheaf_of_rings α := {..F.F }

def sheaf_of_topological_rings.to_sheaf_of_rings {α : Type u} [topological_space α]
  (F : sheaf_of_topological_rings α) : sheaf_of_rings α :=
{ F := {..F.F} ..F}
>>>>>>> fbc64986

instance sheaf_of_topological_rings.to_presheaf {α : Type u} [topological_space α] :
  has_coe (sheaf_of_topological_rings α) (presheaf α) :=
⟨λ S, S.F.to_presheaf⟩

def is_sheaf_of_topological_rings {α : Type u} [topological_space α]
  (F : presheaf_of_topological_rings α) :=
locality F.to_presheaf ∧ gluing F.to_presheaf ∧ presheaf_of_topological_rings.homeo F

end sheaf_of_topological_rings<|MERGE_RESOLUTION|>--- conflicted
+++ resolved
@@ -39,13 +39,6 @@
 
 section sheaf_of_topological_rings
 
-<<<<<<< HEAD
--- still a bit unsure about which of these instances are good ideas. No diamond risks though
-instance sheaf_of_topological_rings.to_presheaf_of_topological_rings
-  {α : Type u} [topological_space α] :
-  has_coe (sheaf_of_rings α) (presheaf_of_rings α) :=
-⟨λ S, S.F⟩
-=======
 def sheaf_of_topological_rings.to_presheaf_of_topological_rings
   {α : Type u} [topological_space α] (S : sheaf_of_topological_rings α) :
 (presheaf_of_topological_rings α) := S.F
@@ -56,7 +49,6 @@
 def sheaf_of_topological_rings.to_sheaf_of_rings {α : Type u} [topological_space α]
   (F : sheaf_of_topological_rings α) : sheaf_of_rings α :=
 { F := {..F.F} ..F}
->>>>>>> fbc64986
 
 instance sheaf_of_topological_rings.to_presheaf {α : Type u} [topological_space α] :
   has_coe (sheaf_of_topological_rings α) (presheaf α) :=
