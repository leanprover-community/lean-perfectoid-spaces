import data.equiv.basic
import group_theory.subgroup
import set_theory.cardinal
import order.basic
import tactic.abel

import for_mathlib.with_zero

universes u v
set_option old_structure_cmd true

class linear_ordered_comm_monoid (α : Type*) extends comm_monoid α, linear_order α :=
(mul_le_mul_left : ∀ {a b : α}, a ≤ b → ∀ c : α, c * a ≤ c * b)

class linear_ordered_comm_group (α : Type*) extends comm_group α, linear_ordered_comm_monoid α

namespace linear_ordered_structure
variables {α : Type u} [linear_ordered_comm_monoid α] {x y z : α}
variables {β : Type v} [linear_ordered_comm_monoid β]

lemma mul_le_mul_left (h : x ≤ y) (c : α) : c * x ≤ c * y :=
linear_ordered_comm_monoid.mul_le_mul_left h c

class linear_ordered_comm_monoid.is_hom (f : α → β) extends is_monoid_hom f : Prop :=
(ord : ∀ {a b : α}, a ≤ b → f a ≤ f b)

structure linear_ordered_comm_monoid.equiv extends equiv α β :=
(is_hom : linear_ordered_comm_monoid.is_hom to_fun)

lemma mul_le_mul_right (H : x ≤ y) : ∀ z : α, x * z ≤ y * z :=
λ z, mul_comm z x ▸ mul_comm z y ▸ mul_le_mul_left H z
end linear_ordered_structure

namespace linear_ordered_structure
variables {α : Type u} [linear_ordered_comm_group α] {x y z : α}
variables {β : Type v} [linear_ordered_comm_group β]

class linear_ordered_comm_group.is_hom (f : α → β) extends is_group_hom f : Prop :=
(ord : ∀ {a b : α}, a ≤ b → f a ≤ f b)

-- this is Kenny's; I think we should have iff
structure linear_ordered_comm_group.equiv extends equiv α β :=
(is_hom : linear_ordered_comm_group.is_hom to_fun)

lemma div_le_div (a b c d : α) : a * b⁻¹ ≤ c * d⁻¹ ↔ a * d ≤ c * b :=
begin
  split ; intro h,
  have := mul_le_mul_right (mul_le_mul_right h b) d,
  rwa [inv_mul_cancel_right, mul_assoc _ _ b, mul_comm _ b, ← mul_assoc, inv_mul_cancel_right] at this,
  have := mul_le_mul_right (mul_le_mul_right h d⁻¹) b⁻¹,
  rwa [mul_inv_cancel_right, _root_.mul_assoc, _root_.mul_comm d⁻¹ b⁻¹, ← mul_assoc, mul_inv_cancel_right] at this,
end

lemma one_le_mul_of_one_le_of_one_le (Hx : 1 ≤ x) (Hy : 1 ≤ y) : 1 ≤ x * y :=
have h1 : x * 1 ≤ x * y, from mul_le_mul_left Hy x,
have h2 : x ≤ x * y, by rwa mul_one x at h1,
le_trans Hx h2

lemma one_le_pow_of_one_le {n : ℕ} (H : 1 ≤ x) : 1 ≤ x^n :=
begin
  induction n with n ih,
  { exact le_refl 1 },
  { exact one_le_mul_of_one_le_of_one_le H ih }
end

lemma mul_le_one_of_le_one_of_le_one (Hx : x ≤ 1) (Hy : y ≤ 1) : x * y ≤ 1 :=
have h1 : x * y ≤ x * 1, from mul_le_mul_left Hy x,
have h2 : x * y ≤ x, by rwa mul_one x at h1,
le_trans h2 Hx

lemma pow_le_one_of_le_one {n : ℕ} (H : x ≤ 1) : x^n ≤ 1 :=
begin
  induction n with n ih,
  { exact le_refl 1 },
  { exact mul_le_one_of_le_one_of_le_one H ih }
end

/-- Wedhorn Remark 1.6 (3) -/
lemma eq_one_of_pow_eq_one {n : ℕ} (H : x ^ (n+1) = 1) : x = 1 :=
begin
  induction n with n ih,
  { simpa using H },
  { cases le_total x 1,
  all_goals { have h1 := mul_le_mul_right h (x ^ (n+1)),
      rw pow_succ at H,
      rw [H, one_mul] at h1 },
    { have h2 := pow_le_one_of_le_one h,
      exact ih (le_antisymm h2 h1) },
    { have h2 := one_le_pow_of_one_le h,
      exact ih (le_antisymm h1 h2) } }
end

lemma inv_le_one_of_one_le (H : 1 ≤ x) : x⁻¹ ≤ 1 :=
by simpa using mul_le_mul_left H (x⁻¹)

lemma inv_le_inv_of_le (H : x ≤ y) : y⁻¹ ≤ x⁻¹ :=
have h1 : _ := mul_le_mul_left H (x⁻¹ * y⁻¹),
by rwa [inv_mul_cancel_right, mul_comm x⁻¹, inv_mul_cancel_right] at h1

lemma le_one_or_inv_le_one (x : α) : x ≤ 1 ∨ x⁻¹ ≤ 1 :=
or.imp id inv_le_one_of_one_le (le_total x 1)

lemma le_or_inv_le_inv (x y : α) : x ≤ y ∨ x⁻¹ ≤ y⁻¹ :=
or.imp id inv_le_inv_of_le (le_total x y)

class is_convex (S : set α) : Prop :=
(one_mem : (1:α) ∈ S)
(mul_mem : ∀ {x y}, x ∈ S → y ∈ S → x * y ∈ S)
(inv_mem : ∀ {x}, x ∈ S → x⁻¹ ∈ S)
(mem_of_between : ∀ {x y}, x ≤ y → y ≤ (1:α) → x ∈ S → y ∈ S)

class is_proper_convex (S : set α) extends is_convex S : Prop :=
(exists_ne : ∃ (x y : α) (hx : x ∈ S) (hy : y ∈ S), x ≠ y)

definition convex_linear_order : linear_order {S : set α // is_convex S} :=
{ le_total := λ ⟨x, hx⟩ ⟨y, hy⟩, classical.by_contradiction $ λ h,
    let ⟨h1, h2⟩ := not_or_distrib.1 h,
        ⟨m, hmx, hmny⟩ := set.not_subset.1 h1,
        ⟨n, hny, hnnx⟩ := set.not_subset.1 h2 in
    begin
      cases le_total m n with hmn hnm,
      { cases le_one_or_inv_le_one n with hn1 hni1,
        { exact hnnx (@@is_convex.mem_of_between _ hx hmn hn1 hmx) },
        { cases le_total m (n⁻¹) with hmni hnim,
          { exact hnnx (inv_inv n ▸ (@@is_convex.inv_mem _ hx $ @@is_convex.mem_of_between _ hx hmni hni1 hmx)) },
          { cases le_one_or_inv_le_one m with hm1 hmi1,
            { exact hmny (@@is_convex.mem_of_between _ hy hnim hm1 $ @@is_convex.inv_mem _ hy hny) },
            { exact hmny (inv_inv m ▸ (@@is_convex.inv_mem _ hy $ @@is_convex.mem_of_between _ hy (inv_le_inv_of_le hmn) hmi1 $ @@is_convex.inv_mem _ hy hny)) } } } },
      { cases le_one_or_inv_le_one m with hm1 hmi1,
        { exact hmny (@@is_convex.mem_of_between _ hy hnm hm1 hny) },
        { cases le_total n (m⁻¹) with hnni hmim,
          { exact hmny (inv_inv m ▸ (@@is_convex.inv_mem _ hy $ @@is_convex.mem_of_between _ hy hnni hmi1 hny)) },
          { cases le_one_or_inv_le_one n with hn1 hni1,
            { exact hnnx (@@is_convex.mem_of_between _ hx hmim hn1 $ @@is_convex.inv_mem _ hx hmx) },
            { exact hnnx (inv_inv n ▸ (@@is_convex.inv_mem _ hx $ @@is_convex.mem_of_between _ hx (inv_le_inv_of_le hnm) hni1 $ @@is_convex.inv_mem _ hx hmx)) } } } }
    end,
  .. subtype.partial_order is_convex }

def ker (f : α → β) (hf : linear_ordered_comm_group.is_hom f) : set α :=
{ x | f x = 1 }

theorem ker.is_convex (f : α → β) (hf : linear_ordered_comm_group.is_hom f) : is_convex (ker f hf) :=
{ one_mem := is_group_hom.map_one f,
  mul_mem := λ x y hx hy, show f (x * y) = 1, by dsimp [ker] at hx hy; rw
    [is_group_hom.map_mul f, hx, hy, mul_one],
  inv_mem := λ x hx, show f x⁻¹ = 1, by dsimp [ker] at hx;
    rw [is_group_hom.map_inv f x, hx, one_inv],
  mem_of_between := λ x y hxy hy1 hx,
    le_antisymm (is_group_hom.map_one f ▸ is_hom.ord _ hy1) (hx ▸ is_hom.ord _ hxy) }

def height (α : Type) [linear_ordered_comm_group α] : cardinal :=
cardinal.mk {S : set α // is_proper_convex S}

end linear_ordered_structure

namespace with_zero

variables {α : Type u} {β : Type v}

variables [linear_ordered_comm_group α] [linear_ordered_comm_group β]

theorem map_mul (f : α → β) [is_group_hom f] (x y : with_zero α) :
map f (x * y) = option.map f x * option.map f y :=
begin
  cases hx : x; cases hy : y; try {refl},
  show some (f (val * val_1)) = some ((f val) * (f val_1)),
  apply option.some_inj.2,
  exact is_group_hom.map_mul f val val_1
end

lemma mul_le_mul_left : ∀ a b : with_zero α, a ≤ b → ∀ c : with_zero α, c * a ≤ c * b
| (some x) (some y) hxy (some z) := begin
    rw with_bot.some_le_some at hxy,
    change @has_le.le (with_zero α) _ (some (z * x)) (some (z * y)),
    simp,
    exact linear_ordered_structure.mul_le_mul_left hxy z,
  end
| _        _        hxy 0        := by simp
| (some x) 0        hxy _        := by simp [le_antisymm hxy (le_of_lt (with_bot.bot_lt_some x))]
| 0        _        hxy (some _) := by simp

instance : linear_ordered_comm_monoid (with_zero α) :=
{ mul_le_mul_left := mul_le_mul_left,
  .. with_zero.comm_monoid,
  .. with_zero.linear_order }

theorem eq_zero_or_eq_zero_of_mul_eq_zero : ∀ x y : with_zero α, x * y = 0 → x = 0 ∨ y = 0
| (some x) (some y) hxy := false.elim $ option.no_confusion hxy
| 0        _        hxy := or.inl rfl
| _        0        hxy := or.inr rfl

@[simp] lemma mul_inv_self (a : with_zero α) : a * a⁻¹ ≤ 1 :=
begin
  cases a,
  { exact zero_le },
  { apply le_of_eq _,
    exact congr_arg some (mul_inv_self a) }
end

@[simp] lemma div_self (a : with_zero α) : a / a ≤ 1 := mul_inv_self a

@[move_cast] lemma div_coe' (a b : α) : (a*b⁻¹ : with_zero α) = a / b := rfl

lemma div_le_div (a b c d : with_zero α) (hb : b ≠ 0) (hd : d ≠ 0) :
  a / b ≤ c / d ↔ a * d ≤ c * b :=
begin
  rcases ne_zero_iff_exists.1 hb with ⟨b, rfl⟩,
  rcases ne_zero_iff_exists.1 hd with ⟨d, rfl⟩,
  with_zero_cases a c,
  exact linear_ordered_structure.div_le_div _ _ _ _
end

end with_zero

namespace linear_ordered_structure
variables {α : Type*} [linear_ordered_comm_group α]
instance inhabited : inhabited α := ⟨1⟩

lemma mul_lt_right  :
  ∀ {a b} c : α, a < b → a*c < b*c :=
begin
  introv h,
  rw lt_iff_le_and_ne,
  refine ⟨linear_ordered_structure.mul_le_mul_right (le_of_lt h) _, _⟩,
  intro h',
  rw mul_right_cancel h' at h,
  exact lt_irrefl b h
end

lemma mul_lt_left  :
  ∀ {a b} c : α, a < b → c*a < c*b :=
begin
  introv h,
  rw [mul_comm c, mul_comm c],
  exact mul_lt_right _ h,
end

lemma mul_lt_mul  :
  ∀ {a b c d : α}, a < b → c < d → a*c < b*d :=
begin
  introv hab hcd,
  calc a*c < b*c : mul_lt_right _ hab
  ... < b*d : mul_lt_left _ hcd
end

lemma lt_of_mul_lt_mul_left {α : Type*} [linear_ordered_comm_group α] :
  ∀ a b c : α, a * b < a * c → b < c :=
λ a b c h, lt_of_not_ge (λ h', lt_irrefl _ $ lt_of_lt_of_le h $
                               linear_ordered_structure.mul_le_mul_left h' a)

-- TODO: for completeness, we would need variations
lemma mul_inv_lt_of_lt_mul {x y z : α} (h : x < y*z) : x*z⁻¹ < y :=
by simpa [mul_inv_cancel_right] using mul_lt_right z⁻¹ h
end linear_ordered_structure


section
set_option old_structure_cmd true

/-- An ordered commutative monoid is a commutative monoid
  with a partial order such that mulition is an order embedding, i.e.
  `a * b ≤ a * c ↔ b ≤ c`. -/
class actual_ordered_comm_monoid (α : Type*) extends comm_monoid α, partial_order α :=
(mul_le_mul_left       : ∀ a b : α, a ≤ b → ∀ c : α, c * a ≤ c * b)
(lt_of_mul_lt_mul_left : ∀ a b c : α, a * b < a * c → b < c)
end

namespace actual_ordered_comm_monoid
variables {α : Type*} [actual_ordered_comm_monoid α] {a b c d : α}

lemma mul_le_mul_left' (h : a ≤ b) : c * a ≤ c * b :=
actual_ordered_comm_monoid.mul_le_mul_left a b h c

lemma mul_le_mul_right' (h : a ≤ b) : a * c ≤ b * c :=
mul_comm c a ▸ mul_comm c b ▸ mul_le_mul_left' h

lemma lt_of_mul_lt_mul_left' : a * b < a * c → b < c :=
actual_ordered_comm_monoid.lt_of_mul_lt_mul_left a b c

lemma mul_le_mul' (h₁ : a ≤ b) (h₂ : c ≤ d) : a * c ≤ b * d :=
_root_.le_trans (mul_le_mul_right' h₁) (mul_le_mul_left' h₂)

lemma le_mul_of_nonneg_right' (h : b ≥ 1) : a ≤ a * b :=
have a * b ≥ a * 1, from mul_le_mul_left' h,
by rwa mul_one at this

lemma le_mul_of_nonneg_left' (h : b ≥ 1) : a ≤ b * a :=
have 1 * a ≤ b * a, from mul_le_mul_right' h,
by rwa one_mul at this

lemma lt_of_mul_lt_mul_right' (h : a * b < c * b) : a < c :=
lt_of_mul_lt_mul_left'
  (show b * a < b * c, begin rw [mul_comm b a, mul_comm b c], assumption end)

-- here we start using properties of one.
lemma le_mul_of_nonneg_of_le' (ha : 1 ≤ a) (hbc : b ≤ c) : b ≤ a * c :=
one_mul b ▸ mul_le_mul' ha hbc

lemma le_mul_of_le_of_nonneg' (hbc : b ≤ c) (ha : 1 ≤ a) : b ≤ c * a :=
mul_one b ▸ mul_le_mul' hbc ha

lemma mul_nonneg' (ha : 1 ≤ a) (hb : 1 ≤ b) : 1 ≤ a * b :=
le_mul_of_nonneg_of_le' ha hb

lemma mul_gt_one_of_gt_one_of_nonneg' (ha : 1 < a) (hb : 1 ≤ b) : 1 < a * b :=
lt_of_lt_of_le ha $ le_mul_of_nonneg_right' hb

lemma mul_gt_one' (ha : 1 < a) (hb : 1 < b) : 1 < a * b :=
mul_gt_one_of_gt_one_of_nonneg' ha $ le_of_lt hb

lemma mul_gt_one_of_nonneg_of_gt_one' (ha : 1 ≤ a) (hb : 1 < b) : 1 < a * b :=
lt_of_lt_of_le hb $ le_mul_of_nonneg_left' ha

lemma mul_nongt_one' (ha : a ≤ 1) (hb : b ≤ 1) : a * b ≤ 1 :=
one_mul (1:α) ▸ (mul_le_mul' ha hb)

lemma mul_le_of_nongt_one_of_le' (ha : a ≤ 1) (hbc : b ≤ c) : a * b ≤ c :=
one_mul c ▸ mul_le_mul' ha hbc

lemma mul_le_of_le_of_nongt_one' (hbc : b ≤ c) (ha : a ≤ 1) : b * a ≤ c :=
mul_one c ▸ mul_le_mul' hbc ha

lemma mul_neg_of_neg_of_nongt_one' (ha : a < 1) (hb : b ≤ 1) : a * b < 1 :=
lt_of_le_of_lt (mul_le_of_le_of_nongt_one' (le_refl _) hb) ha

lemma mul_neg_of_nongt_one_of_neg' (ha : a ≤ 1) (hb : b < 1) : a * b < 1 :=
lt_of_le_of_lt (mul_le_of_nongt_one_of_le' ha (le_refl _)) hb

lemma mul_neg' (ha : a < 1) (hb : b < 1) : a * b < 1 :=
mul_neg_of_nongt_one_of_neg' (le_of_lt ha) hb

lemma lt_mul_of_nonneg_of_lt' (ha : 1 ≤ a) (hbc : b < c) : b < a * c :=
lt_of_lt_of_le hbc $ le_mul_of_nonneg_left' ha

lemma lt_mul_of_lt_of_nonneg' (hbc : b < c) (ha : 1 ≤ a) : b < c * a :=
lt_of_lt_of_le hbc $ le_mul_of_nonneg_right' ha

lemma lt_mul_of_gt_one_of_lt' (ha : 1 < a) (hbc : b < c) : b < a * c :=
lt_mul_of_nonneg_of_lt' (le_of_lt ha) hbc

lemma lt_mul_of_lt_of_gt_one' (hbc : b < c) (ha : 1 < a) : b < c * a :=
lt_mul_of_lt_of_nonneg' hbc (le_of_lt ha)

lemma mul_lt_of_nongt_one_of_lt' (ha : a ≤ 1) (hbc : b < c) : a * b < c :=
lt_of_le_of_lt (mul_le_of_nongt_one_of_le' ha (le_refl _)) hbc

lemma mul_lt_of_lt_of_nongt_one' (hbc : b < c) (ha : a ≤ 1)  : b * a < c :=
lt_of_le_of_lt (mul_le_of_le_of_nongt_one' (le_refl _) ha) hbc

lemma mul_lt_of_neg_of_lt' (ha : a < 1) (hbc : b < c) : a * b < c :=
mul_lt_of_nongt_one_of_lt' (le_of_lt ha) hbc

lemma mul_lt_of_lt_of_neg' (hbc : b < c) (ha : a < 1) : b * a < c :=
mul_lt_of_lt_of_nongt_one' hbc (le_of_lt ha)

lemma mul_eq_one_iff' (ha : 1 ≤ a) (hb : 1 ≤ b) : a * b = 1 ↔ a = 1 ∧ b = 1 :=
iff.intro
  (assume hab : a * b = 1,
   have a ≤ 1, from hab ▸ le_mul_of_le_of_nonneg' (le_refl _) hb,
   have a = 1, from _root_.le_antisymm this ha,
   have b ≤ 1, from hab ▸ le_mul_of_nonneg_of_le' ha (le_refl _),
   have b = 1, from _root_.le_antisymm this hb,
   and.intro ‹a = 1› ‹b = 1›)
  (assume ⟨ha', hb'⟩, by rw [ha', hb', mul_one])

lemma square_gt_one {a : α} (h : 1 < a) : 1 < a*a :=
mul_gt_one' h h
end actual_ordered_comm_monoid

variables {Γ : Type*} [linear_ordered_comm_group Γ]

namespace with_zero
open linear_ordered_structure

lemma coe_of_gt {x y : with_zero Γ} (h : x < y) : ∃ γ : Γ, y = (γ : with_zero Γ) :=
by { with_zero_cases y, use y }

lemma eq_coe_of_mul_eq_coe_right {x y : with_zero Γ} {γ : Γ} (h : x*y = γ) :
  ∃ γ' : Γ, y = γ' :=
begin
  rw ←with_zero.ne_zero_iff_exists,
  intro hy,
  rw [hy, mul_zero] at h,
  exact zero_ne_coe h
end

lemma eq_coe_of_mul_eq_coe_left {x y : with_zero Γ} {γ : Γ} (h : x*y = γ) :
  ∃ γ' : Γ, x = γ' :=
by rw mul_comm at h ; exact eq_coe_of_mul_eq_coe_right h

lemma eq_coe_of_mul_eq_coe {x y : with_zero Γ} {γ : Γ} (h : x*y = γ) :
  (∃ γ' : Γ, x = γ') ∧ ∃ γ'' : Γ, y = γ'' :=
⟨eq_coe_of_mul_eq_coe_left h, eq_coe_of_mul_eq_coe_right h⟩

lemma mul_inv_lt_of_lt_mul {x y z : with_zero Γ} (h : x < y*z) : x*z⁻¹ < y :=
begin
  cases coe_of_gt h with γ h',
  rcases eq_coe_of_mul_eq_coe h' with ⟨⟨γ', hy⟩, γ'', hz⟩,
  rw [hy, hz] at *,
  with_zero_cases x,
  exact mul_inv_lt_of_lt_mul h
end

lemma eq_inv_of_mul_eq_one_right {x y : with_zero Γ} (h : x*y = 1) : y = x⁻¹ :=
begin
  rcases eq_coe_of_mul_eq_coe h with ⟨⟨γ', hx⟩, γ'', hy⟩,
  rw [hx, hy] at *,
  norm_cast at *,
  rwa [mul_eq_one_iff_inv_eq, eq_comm] at h,
end

lemma eq_inv_of_mul_eq_one_left {x y : with_zero Γ} (h : x*y = 1) : x = y⁻¹ :=
begin
  rw mul_comm at h,
  exact eq_inv_of_mul_eq_one_right h,
end

instance : actual_ordered_comm_monoid (with_zero Γ) :=
{ mul_le_mul_left := λ x y x_le_y z,
    by { with_zero_cases x y z, exact linear_ordered_structure.mul_le_mul_left x_le_y z },
  lt_of_mul_lt_mul_left := λ x y z hlt,
    by { with_zero_cases x y z, exact linear_ordered_structure.lt_of_mul_lt_mul_left _ _ _ hlt },
  ..(by apply_instance : comm_monoid (with_zero Γ)),
  ..(by apply_instance : partial_order (with_zero Γ)),
}

variables {a b c d : with_zero Γ}

lemma mul_lt_mul : a < b → c < d → a*c < b*d :=
begin
  intros hab hcd,
  rcases coe_of_gt hcd with ⟨γ, rfl⟩,
  rcases coe_of_gt hab with ⟨γ', rfl⟩,
  with_zero_cases a c,
  exact linear_ordered_structure.mul_lt_mul hab hcd
end

lemma le_of_le_mul_right (h : c ≠ 0) (hab : a * c ≤ b * c) : a ≤ b :=
begin
  replace hab := linear_ordered_structure.mul_le_mul_right hab c⁻¹,
  rwa [mul_assoc, mul_assoc, mul_right_inv _ h, mul_one, mul_one] at hab,
end

lemma le_of_le_mul_left (h : c ≠ 0) (hab : c * a ≤ c * b) :
  a ≤ b := by {rw [mul_comm, mul_comm c] at hab, exact with_zero.le_of_le_mul_right h hab}

lemma le_mul_inv_of_mul_le (h : c ≠ 0) (hab : a * c ≤ b) : a ≤ b * c⁻¹ :=
le_of_le_mul_right h (by rwa [mul_assoc, mul_left_inv _ h, mul_one])

lemma mul_inv_le_of_le_mul (h : c ≠ 0) (hab : a ≤ b * c) : a * c⁻¹ ≤ b :=
le_of_le_mul_right h (by rwa [mul_assoc, mul_left_inv _ h, mul_one])

end with_zero

example (Γ : Type*) [linear_ordered_comm_group Γ] : (1 : with_zero Γ) ≠ 0 := by simp

<<<<<<< HEAD
-- Floris says do this with old structure command
class linear_ordered_cancel_comm_monoid_with_zero (α : Type*)
  extends linear_ordered_comm_monoid α, has_zero α :=
(zero_le : ∀ a : α, 0 ≤ a)
(zero_ne_one : (0 : α) ≠ 1)
=======
set_option old_structure_cmd true

class linear_ordered_cancel_comm_monoid_with_zero (α : Type*)
  extends linear_ordered_comm_monoid α, zero_ne_one_class α :=
(zero_le : ∀ a : α, 0 ≤ a)
>>>>>>> 072dbbaa
(mul_left_cancel {a b c : α} (h : a ≠ 0) : a * b = a * c → b = c)

namespace linear_ordered_cancel_comm_monoid_with_zero

<<<<<<< HEAD
instance (α : Type*) [linear_ordered_cancel_comm_monoid_with_zero α] : zero_ne_one_class α :=
{ zero := 0,
  one := 1,
  zero_ne_one := zero_ne_one α}

lemma zero_ne_unit

--variables {α : Type u} [linear_ordered_cancel_comm_monoid_with_zero α] {x: α}
=======
-- variables {α : Type u} [linear_ordered_cancel_comm_monoid_with_zero α] {x: α}
-- when we need to make an API for this object
>>>>>>> 072dbbaa

end linear_ordered_cancel_comm_monoid_with_zero<|MERGE_RESOLUTION|>--- conflicted
+++ resolved
@@ -454,35 +454,14 @@
 
 example (Γ : Type*) [linear_ordered_comm_group Γ] : (1 : with_zero Γ) ≠ 0 := by simp
 
-<<<<<<< HEAD
--- Floris says do this with old structure command
-class linear_ordered_cancel_comm_monoid_with_zero (α : Type*)
-  extends linear_ordered_comm_monoid α, has_zero α :=
-(zero_le : ∀ a : α, 0 ≤ a)
-(zero_ne_one : (0 : α) ≠ 1)
-=======
-set_option old_structure_cmd true
-
 class linear_ordered_cancel_comm_monoid_with_zero (α : Type*)
   extends linear_ordered_comm_monoid α, zero_ne_one_class α :=
 (zero_le : ∀ a : α, 0 ≤ a)
->>>>>>> 072dbbaa
 (mul_left_cancel {a b c : α} (h : a ≠ 0) : a * b = a * c → b = c)
 
 namespace linear_ordered_cancel_comm_monoid_with_zero
 
-<<<<<<< HEAD
-instance (α : Type*) [linear_ordered_cancel_comm_monoid_with_zero α] : zero_ne_one_class α :=
-{ zero := 0,
-  one := 1,
-  zero_ne_one := zero_ne_one α}
-
-lemma zero_ne_unit
-
---variables {α : Type u} [linear_ordered_cancel_comm_monoid_with_zero α] {x: α}
-=======
 -- variables {α : Type u} [linear_ordered_cancel_comm_monoid_with_zero α] {x: α}
 -- when we need to make an API for this object
->>>>>>> 072dbbaa
 
 end linear_ordered_cancel_comm_monoid_with_zero