--- conflicted
+++ resolved
@@ -11,11 +11,6 @@
 
 def functor.is_open_map.map (h : is_open_map f) : opens α ⥤ opens β :=
 { obj := is_open_map.map h,
-<<<<<<< HEAD
-  map := λ X Y hXY, begin cases hXY, cases hXY, apply ulift.up, apply plift.up,
-    rintros x ⟨a, ha, ha'⟩, rw ←ha', use a, exact ⟨hXY ha, rfl⟩ end,
-=======
   map := λ X Y hXY, ⟨⟨set.mono_image  hXY.1.1⟩⟩,
->>>>>>> 245c1af9
   map_id' := λ _, rfl,
   map_comp' := λ _ _ _ _ _, rfl }